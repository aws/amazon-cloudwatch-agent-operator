--- conflicted
+++ resolved
@@ -17,13 +17,8 @@
 	"k8s.io/client-go/kubernetes"
 )
 
-<<<<<<< HEAD
-const TimoutDuration = 1 * time.Minute
-const TimeBetweenRetries = 2 * time.Second
-=======
 const TimoutDuration = 3 * time.Minute
 const TimeBetweenRetries = 5 * time.Second
->>>>>>> 9ba9076c
 
 func WaitForNewPodCreation(clientSet *kubernetes.Clientset, resource interface{}, startTime time.Time) error {
 	namespace := ""
