--- conflicted
+++ resolved
@@ -19,16 +19,6 @@
 var _ admission.Handler = (*handler)(nil)
 
 type handler struct {
-<<<<<<< HEAD
-	decoder *admission.Decoder
-	monitor auto.InstrumentationAnnotator
-}
-
-func NewWebhookHandler(decoder *admission.Decoder, monitor auto.InstrumentationAnnotator) admission.Handler {
-	return &handler{
-		decoder: decoder,
-		monitor: monitor,
-=======
 	decoder                  *admission.Decoder
 	instrumentationAnnotator auto.InstrumentationAnnotator
 }
@@ -37,7 +27,6 @@
 	return &handler{
 		decoder:                  decoder,
 		instrumentationAnnotator: instrumentationAnnotator,
->>>>>>> e35509cf
 	}
 }
 
@@ -49,11 +38,7 @@
 	}
 
 	// do not need to pass in oldObj because it's only used to check for workload pod template diff
-<<<<<<< HEAD
-	h.monitor.MutateObject(nil, namespace)
-=======
 	h.instrumentationAnnotator.MutateObject(nil, namespace)
->>>>>>> e35509cf
 
 	marshaledNamespace, err := json.Marshal(namespace)
 	if err != nil {
