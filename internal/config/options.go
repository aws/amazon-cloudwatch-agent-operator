--- conflicted
+++ resolved
@@ -7,15 +7,7 @@
 	"github.com/go-logr/logr"
 	"go.uber.org/zap/zapcore"
 
-<<<<<<< HEAD
 	"github.com/aws/amazon-cloudwatch-agent-operator/internal/version"
-=======
-	"github.com/open-telemetry/opentelemetry-operator/internal/autodetect"
-	"github.com/open-telemetry/opentelemetry-operator/internal/autodetect/openshift"
-	"github.com/open-telemetry/opentelemetry-operator/internal/autodetect/prometheus"
-	autoRBAC "github.com/open-telemetry/opentelemetry-operator/internal/autodetect/rbac"
-	"github.com/open-telemetry/opentelemetry-operator/internal/version"
->>>>>>> c9a8ce25
 )
 
 // Option represents one specific configuration option.
@@ -33,11 +25,8 @@
 	autoInstrumentationNginxImage       string
 	collectorImage                      string
 	collectorConfigMapEntry             string
-<<<<<<< HEAD
 	dcgmExporterImage                   string
 	neuronMonitorImage                  string
-=======
-	createRBACPermissions               autoRBAC.Availability
 	enableMultiInstrumentation          bool
 	enableApacheHttpdInstrumentation    bool
 	enableDotNetInstrumentation         bool
@@ -46,13 +35,6 @@
 	enablePythonInstrumentation         bool
 	enableNodeJSInstrumentation         bool
 	enableJavaInstrumentation           bool
-	targetAllocatorConfigMapEntry       string
-	operatorOpAMPBridgeConfigMapEntry   string
-	targetAllocatorImage                string
-	operatorOpAMPBridgeImage            string
-	openshiftRoutesAvailability         openshift.RoutesAvailability
-	prometheusCRAvailability            prometheus.Availability
->>>>>>> c9a8ce25
 	labelsFilter                        []string
 	annotationsFilter                   []string
 }
@@ -67,8 +49,7 @@
 		o.collectorConfigMapEntry = s
 	}
 }
-<<<<<<< HEAD
-=======
+
 func WithEnableMultiInstrumentation(s bool) Option {
 	return func(o *options) {
 		o.enableMultiInstrumentation = s
@@ -109,17 +90,7 @@
 		o.enableNodeJSInstrumentation = s
 	}
 }
-func WithTargetAllocatorConfigMapEntry(s string) Option {
-	return func(o *options) {
-		o.targetAllocatorConfigMapEntry = s
-	}
-}
-func WithOperatorOpAMPBridgeConfigMapEntry(s string) Option {
-	return func(o *options) {
-		o.operatorOpAMPBridgeConfigMapEntry = s
-	}
-}
->>>>>>> c9a8ce25
+
 func WithLogger(logger logr.Logger) Option {
 	return func(o *options) {
 		o.logger = logger
@@ -185,18 +156,6 @@
 	}
 }
 
-func WithPrometheusCRAvailability(pcrd prometheus.Availability) Option {
-	return func(o *options) {
-		o.prometheusCRAvailability = pcrd
-	}
-}
-
-func WithRBACPermissions(rAuto autoRBAC.Availability) Option {
-	return func(o *options) {
-		o.createRBACPermissions = rAuto
-	}
-}
-
 func WithLabelFilters(labelFilters []string) Option {
 	return func(o *options) {
 		o.labelsFilter = append(o.labelsFilter, labelFilters...)
