--- conflicted
+++ resolved
@@ -12,15 +12,10 @@
 )
 
 const (
-<<<<<<< HEAD
-	defaultCollectorConfigMapEntry       = "cwagentconfig.json"
-	defaultOtelCollectorConfigMapEntry   = "cwagentotelconfig.yaml"
-	defaultTargetAllocatorConfigMapEntry = "targetallocator.yaml"
-	defaultPrometheusConfigMapEntry      = "prometheus.yaml"
-=======
-	defaultCollectorConfigMapEntry     = "cwagentconfig.json"
-	defaultOtelCollectorConfigMapEntry = "cwagentotelconfig.yaml"
->>>>>>> 8e78c016
+	defaultCollectorConfigMapEntry     		= "cwagentconfig.json"
+	defaultOtelCollectorConfigMapEntry 		= "cwagentotelconfig.yaml"
+	defaultTargetAllocatorConfigMapEntry 	= "targetallocator.yaml"
+	defaultPrometheusConfigMapEntry      	= "prometheus.yaml"
 )
 
 // Config holds the static configuration for this operator.
@@ -48,19 +43,12 @@
 func New(opts ...Option) Config {
 	// initialize with the default values
 	o := options{
-<<<<<<< HEAD
 		collectorConfigMapEntry:     	defaultCollectorConfigMapEntry,
 		otelCollectorConfigMapEntry: 	defaultOtelCollectorConfigMapEntry,
 		targetAllocatorConfigMapEntry: 	defaultTargetAllocatorConfigMapEntry,
 		prometheusConfigMapEntry:      	defaultPrometheusConfigMapEntry,
 		logger:                      	logf.Log.WithName("config"),
 		version:                     	version.Get(),
-=======
-		collectorConfigMapEntry:     defaultCollectorConfigMapEntry,
-		otelCollectorConfigMapEntry: defaultOtelCollectorConfigMapEntry,
-		logger:                      logf.Log.WithName("config"),
-		version:                     version.Get(),
->>>>>>> 8e78c016
 	}
 	for _, opt := range opts {
 		opt(&o)
