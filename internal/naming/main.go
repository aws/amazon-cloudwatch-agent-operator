--- conflicted
+++ resolved
@@ -4,26 +4,9 @@
 // Package naming is for determining the names for components (containers, services, ...).
 package naming
 
-<<<<<<< HEAD
 // ConfigMap builds the name for the config map used in the AmazonCloudWatchAgent containers.
 func ConfigMap(otelcol string) string {
 	return DNSName(Truncate("%s", 63, otelcol))
-=======
-// ConfigMap builds the name for the config map used in the OpenTelemetryCollector containers.
-// The configHash should be calculated using manifestutils.GetConfigMapSHA.
-func ConfigMap(otelcol, configHash string) string {
-	return DNSName(Truncate("%s-collector-%s", 63, otelcol, configHash[:8]))
-}
-
-// TAConfigMap returns the name for the config map used in the TargetAllocator.
-func TAConfigMap(targetAllocator string) string {
-	return DNSName(Truncate("%s-targetallocator", 63, targetAllocator))
-}
-
-// OpAMPBridgeConfigMap builds the name for the config map used in the OpAMPBridge containers.
-func OpAMPBridgeConfigMap(opampBridge string) string {
-	return DNSName(Truncate("%s-opamp-bridge", 63, opampBridge))
->>>>>>> c9a8ce25
 }
 
 // ConfigMapVolume returns the name to use for the config map's volume in the pod.
@@ -91,8 +74,6 @@
 	return DNSName(Truncate("%s-%s-route", 63, prefix, otelcol))
 }
 
-<<<<<<< HEAD
-=======
 // ClusterRole builds the cluster role name based on the instance.
 func ClusterRole(otelcol string, namespace string) string {
 	return DNSName(Truncate("%s-%s-cluster-role", 63, otelcol, namespace))
@@ -103,17 +84,6 @@
 	return DNSName(Truncate("%s-%s-collector", 63, otelcol, namespace))
 }
 
-// TAService returns the name to use for the TargetAllocator service.
-func TAService(taName string) string {
-	return DNSName(Truncate("%s-targetallocator", 63, taName))
-}
-
-// OpAMPBridgeService returns the name to use for the OpAMPBridge service.
-func OpAMPBridgeService(opampBridge string) string {
-	return DNSName(Truncate("%s-opamp-bridge", 63, opampBridge))
-}
-
->>>>>>> c9a8ce25
 // ServiceAccount builds the service account name based on the instance.
 func ServiceAccount(otelcol string) string {
 	return DNSName(Truncate("%s", 63, otelcol))
