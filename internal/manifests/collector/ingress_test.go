--- conflicted
+++ resolved
@@ -14,18 +14,10 @@
 	networkingv1 "k8s.io/api/networking/v1"
 	metav1 "k8s.io/apimachinery/pkg/apis/meta/v1"
 
-<<<<<<< HEAD
+	"github.com/aws/amazon-cloudwatch-agent-operator/apis/v1beta1"
+	"github.com/aws/amazon-cloudwatch-agent-operator/internal/config"
 	"github.com/aws/amazon-cloudwatch-agent-operator/internal/manifests"
 	"github.com/aws/amazon-cloudwatch-agent-operator/internal/naming"
-
-	"github.com/aws/amazon-cloudwatch-agent-operator/apis/v1alpha1"
-	"github.com/aws/amazon-cloudwatch-agent-operator/internal/config"
-=======
-	"github.com/open-telemetry/opentelemetry-operator/apis/v1beta1"
-	"github.com/open-telemetry/opentelemetry-operator/internal/config"
-	"github.com/open-telemetry/opentelemetry-operator/internal/manifests"
-	"github.com/open-telemetry/opentelemetry-operator/internal/naming"
->>>>>>> c9a8ce25
 )
 
 const testFileIngress = "testdata/ingress_testdata.yaml"
@@ -35,17 +27,10 @@
 		params := manifests.Params{
 			Config: config.Config{},
 			Log:    logger,
-<<<<<<< HEAD
-			OtelCol: v1alpha1.AmazonCloudWatchAgent{
-				Spec: v1alpha1.AmazonCloudWatchAgentSpec{
-					Ingress: v1alpha1.Ingress{
-						Type: v1alpha1.IngressType("unknown"),
-=======
-			OtelCol: v1beta1.OpenTelemetryCollector{
-				Spec: v1beta1.OpenTelemetryCollectorSpec{
+			OtelCol: v1beta1.AmazonCloudWatchAgent{
+				Spec: v1beta1.AmazonCloudWatchAgentSpec{
 					Ingress: v1beta1.Ingress{
 						Type: v1beta1.IngressType("unknown"),
->>>>>>> c9a8ce25
 					},
 				},
 			},
@@ -60,48 +45,28 @@
 		params := manifests.Params{
 			Config: config.Config{},
 			Log:    logger,
-<<<<<<< HEAD
-			OtelCol: v1alpha1.AmazonCloudWatchAgent{
-				Spec: v1alpha1.AmazonCloudWatchAgentSpec{
-					Config: "!!!",
-					Ingress: v1alpha1.Ingress{
-						Type: v1alpha1.IngressTypeNginx,
-					},
-=======
-			OtelCol: v1beta1.OpenTelemetryCollector{
-				Spec: v1beta1.OpenTelemetryCollectorSpec{
+			OtelCol: v1beta1.AmazonCloudWatchAgent{
+				Spec: v1beta1.AmazonCloudWatchAgentSpec{
 					Mode: "Deployment",
->>>>>>> c9a8ce25
 				},
 			},
 		}
 
 		actual, err := Ingress(params)
 		assert.Nil(t, actual)
-<<<<<<< HEAD
-		assert.ErrorContains(t, err, "couldn't parse the amazon-cloudwatch-agent configuration")
-=======
-		assert.NoError(t, err)
->>>>>>> c9a8ce25
+		assert.NoError(t, err)
 	})
 
 	t.Run("should return nil unable to parse receiver ports", func(t *testing.T) {
 		params := manifests.Params{
 			Config: config.Config{},
 			Log:    logger,
-<<<<<<< HEAD
-			OtelCol: v1alpha1.AmazonCloudWatchAgent{
-				Spec: v1alpha1.AmazonCloudWatchAgentSpec{
-					Config: "---",
-					Ingress: v1alpha1.Ingress{
-						Type: v1alpha1.IngressTypeNginx,
-=======
-			OtelCol: v1beta1.OpenTelemetryCollector{
-				Spec: v1beta1.OpenTelemetryCollectorSpec{
+
+			OtelCol: v1beta1.AmazonCloudWatchAgent{
+				Spec: v1beta1.AmazonCloudWatchAgentSpec{
 					Config: v1beta1.Config{},
 					Ingress: v1beta1.Ingress{
 						Type: v1beta1.IngressTypeIngress,
->>>>>>> c9a8ce25
 					},
 				},
 			},
@@ -127,102 +92,6 @@
 		params.OtelCol.Namespace = ns
 		params.OtelCol.Spec.Ingress = v1beta1.Ingress{
 			Type:             v1beta1.IngressTypeIngress,
-			Hostname:         hostname,
-			Annotations:      map[string]string{"some.key": "some.value"},
-			IngressClassName: &ingressClassName,
-		}
-
-		got, err := Ingress(params)
-		assert.NoError(t, err)
-
-		pathType := networkingv1.PathTypePrefix
-
-		assert.NotEqual(t, &networkingv1.Ingress{
-			ObjectMeta: metav1.ObjectMeta{
-				Name:        naming.Ingress(params.OtelCol.Name),
-				Namespace:   ns,
-				Annotations: params.OtelCol.Spec.Ingress.Annotations,
-				Labels: map[string]string{
-					"app.kubernetes.io/name":       naming.Ingress(params.OtelCol.Name),
-					"app.kubernetes.io/instance":   fmt.Sprintf("%s.%s", params.OtelCol.Namespace, params.OtelCol.Name),
-<<<<<<< HEAD
-					"app.kubernetes.io/managed-by": "amazon-cloudwatch-agent-operator",
-=======
-					"app.kubernetes.io/managed-by": "opentelemetry-operator",
-					"app.kubernetes.io/component":  "opentelemetry-collector",
-					"app.kubernetes.io/part-of":    "opentelemetry",
-					"app.kubernetes.io/version":    "latest",
->>>>>>> c9a8ce25
-				},
-			},
-			Spec: networkingv1.IngressSpec{
-				IngressClassName: &ingressClassName,
-				Rules: []networkingv1.IngressRule{
-					{
-						Host: hostname,
-						IngressRuleValue: networkingv1.IngressRuleValue{
-							HTTP: &networkingv1.HTTPIngressRuleValue{
-								Paths: []networkingv1.HTTPIngressPath{
-									{
-										Path:     "/another-port",
-										PathType: &pathType,
-										Backend: networkingv1.IngressBackend{
-											Service: &networkingv1.IngressServiceBackend{
-												Name: "test-collector",
-												Port: networkingv1.ServiceBackendPort{
-													Name: "another-port",
-												},
-											},
-										},
-									},
-									{
-										Path:     "/otlp-grpc",
-										PathType: &pathType,
-										Backend: networkingv1.IngressBackend{
-											Service: &networkingv1.IngressServiceBackend{
-												Name: "test-collector",
-												Port: networkingv1.ServiceBackendPort{
-													Name: "otlp-grpc",
-												},
-											},
-										},
-									},
-									{
-										Path:     "/otlp-test-grpc",
-										PathType: &pathType,
-										Backend: networkingv1.IngressBackend{
-											Service: &networkingv1.IngressServiceBackend{
-												Name: "test-collector",
-												Port: networkingv1.ServiceBackendPort{
-													Name: "otlp-test-grpc",
-												},
-											},
-										},
-									},
-								},
-							},
-						},
-					},
-				},
-			},
-		}, got)
-	})
-	t.Run("subdomain per port", func(t *testing.T) {
-		var (
-			ns               = "test"
-			hostname         = "example.com"
-			ingressClassName = "nginx"
-		)
-
-		params, err := newParams("something:tag", testFileIngress)
-		if err != nil {
-			t.Fatal(err)
-		}
-
-		params.OtelCol.Namespace = ns
-		params.OtelCol.Spec.Ingress = v1beta1.Ingress{
-			Type:             v1beta1.IngressTypeIngress,
-			RuleType:         v1beta1.IngressRuleTypeSubdomain,
 			Hostname:         hostname,
 			Annotations:      map[string]string{"some.key": "some.value"},
 			IngressClassName: &ingressClassName,
@@ -248,6 +117,95 @@
 				IngressClassName: &ingressClassName,
 				Rules: []networkingv1.IngressRule{
 					{
+						Host: hostname,
+						IngressRuleValue: networkingv1.IngressRuleValue{
+							HTTP: &networkingv1.HTTPIngressRuleValue{
+								Paths: []networkingv1.HTTPIngressPath{
+									{
+										Path:     "/another-port",
+										PathType: &pathType,
+										Backend: networkingv1.IngressBackend{
+											Service: &networkingv1.IngressServiceBackend{
+												Name: "test-collector",
+												Port: networkingv1.ServiceBackendPort{
+													Name: "another-port",
+												},
+											},
+										},
+									},
+									{
+										Path:     "/otlp-grpc",
+										PathType: &pathType,
+										Backend: networkingv1.IngressBackend{
+											Service: &networkingv1.IngressServiceBackend{
+												Name: "test-collector",
+												Port: networkingv1.ServiceBackendPort{
+													Name: "otlp-grpc",
+												},
+											},
+										},
+									},
+									{
+										Path:     "/otlp-test-grpc",
+										PathType: &pathType,
+										Backend: networkingv1.IngressBackend{
+											Service: &networkingv1.IngressServiceBackend{
+												Name: "test-collector",
+												Port: networkingv1.ServiceBackendPort{
+													Name: "otlp-test-grpc",
+												},
+											},
+										},
+									},
+								},
+							},
+						},
+					},
+				},
+			},
+		}, got)
+	})
+	t.Run("subdomain per port", func(t *testing.T) {
+		var (
+			ns               = "test"
+			hostname         = "example.com"
+			ingressClassName = "nginx"
+		)
+
+		params, err := newParams("something:tag", testFileIngress)
+		if err != nil {
+			t.Fatal(err)
+		}
+
+		params.OtelCol.Namespace = ns
+		params.OtelCol.Spec.Ingress = v1beta1.Ingress{
+			Type:             v1beta1.IngressTypeIngress,
+			RuleType:         v1beta1.IngressRuleTypeSubdomain,
+			Hostname:         hostname,
+			Annotations:      map[string]string{"some.key": "some.value"},
+			IngressClassName: &ingressClassName,
+		}
+
+		got, err := Ingress(params)
+		assert.NoError(t, err)
+
+		pathType := networkingv1.PathTypePrefix
+
+		assert.NotEqual(t, &networkingv1.Ingress{
+			ObjectMeta: metav1.ObjectMeta{
+				Name:        naming.Ingress(params.OtelCol.Name),
+				Namespace:   ns,
+				Annotations: params.OtelCol.Spec.Ingress.Annotations,
+				Labels: map[string]string{
+					"app.kubernetes.io/name":       naming.Ingress(params.OtelCol.Name),
+					"app.kubernetes.io/instance":   fmt.Sprintf("%s.%s", params.OtelCol.Namespace, params.OtelCol.Name),
+					"app.kubernetes.io/managed-by": "amazon-cloudwatch-agent-operator",
+				},
+			},
+			Spec: networkingv1.IngressSpec{
+				IngressClassName: &ingressClassName,
+				Rules: []networkingv1.IngressRule{
+					{
 						Host: "another-port." + hostname,
 						IngressRuleValue: networkingv1.IngressRuleValue{
 							HTTP: &networkingv1.HTTPIngressRuleValue{
