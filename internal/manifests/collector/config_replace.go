// Copyright Amazon.com, Inc. or its affiliates. All Rights Reserved.
// SPDX-License-Identifier: Apache-2.0

package collector

import (
	"encoding/json"

	_ "github.com/prometheus/prometheus/discovery/install" // Package install has the side-effect of registering all builtin.
<<<<<<< HEAD

	"github.com/aws/amazon-cloudwatch-agent-operator/apis/v1alpha1"
	"github.com/aws/amazon-cloudwatch-agent-operator/internal/manifests/collector/adapters"
)

func ReplaceConfig(instance v1alpha1.AmazonCloudWatchAgent) (string, error) {
	config, err := adapters.ConfigFromJSONString(instance.Spec.Config)
	if err != nil {
		return "", err
	}

	out, err := json.Marshal(config)
	if err != nil {
		return "", err
=======
	"gopkg.in/yaml.v3"

	"github.com/open-telemetry/opentelemetry-operator/apis/v1alpha1"
	"github.com/open-telemetry/opentelemetry-operator/apis/v1beta1"
	"github.com/open-telemetry/opentelemetry-operator/internal/manifests/collector/adapters"
	ta "github.com/open-telemetry/opentelemetry-operator/internal/manifests/targetallocator/adapters"
	"github.com/open-telemetry/opentelemetry-operator/internal/naming"
)

type targetAllocator struct {
	Endpoint    string        `yaml:"endpoint"`
	Interval    time.Duration `yaml:"interval"`
	CollectorID string        `yaml:"collector_id"`
	// HTTPSDConfig is a preference that can be set for the collector's target allocator, but the operator doesn't
	// care about what the value is set to. We just need this for validation when unmarshalling the configmap.
	HTTPSDConfig interface{} `yaml:"http_sd_config,omitempty"`
}

type Config struct {
	PromConfig        *promconfig.Config `yaml:"config"`
	TargetAllocConfig *targetAllocator   `yaml:"target_allocator,omitempty"`
}

func ReplaceConfig(otelcol v1beta1.OpenTelemetryCollector, targetAllocator *v1alpha1.TargetAllocator) (string, error) {
	collectorSpec := otelcol.Spec
	taEnabled := targetAllocator != nil
	cfgStr, err := collectorSpec.Config.Yaml()
	if err != nil {
		return "", err
	}
	// Check if TargetAllocator is present, if not, return the original config
	if !taEnabled {
		return cfgStr, nil
	}

	config, err := adapters.ConfigFromString(cfgStr)
	if err != nil {
		return "", err
	}

	promCfgMap, getCfgPromErr := ta.ConfigToPromConfig(cfgStr)
	if getCfgPromErr != nil {
		return "", getCfgPromErr
	}

	validateCfgPromErr := ta.ValidatePromConfig(promCfgMap, taEnabled)
	if validateCfgPromErr != nil {
		return "", validateCfgPromErr
	}

	// To avoid issues caused by Prometheus validation logic, which fails regex validation when it encounters
	// $$ in the prom config, we update the YAML file directly without marshaling and unmarshalling.
	updPromCfgMap, getCfgPromErr := ta.AddTAConfigToPromConfig(promCfgMap, naming.TAService(targetAllocator.Name))
	if getCfgPromErr != nil {
		return "", getCfgPromErr
	}

	// type coercion checks are handled in the AddTAConfigToPromConfig method above
	config["receivers"].(map[interface{}]interface{})["prometheus"] = updPromCfgMap

	out, updCfgMarshalErr := yaml.Marshal(config)
	if updCfgMarshalErr != nil {
		return "", updCfgMarshalErr
>>>>>>> c9a8ce25
	}

	return string(out), nil
}<|MERGE_RESOLUTION|>--- conflicted
+++ resolved
@@ -7,13 +7,12 @@
 	"encoding/json"
 
 	_ "github.com/prometheus/prometheus/discovery/install" // Package install has the side-effect of registering all builtin.
-<<<<<<< HEAD
 
-	"github.com/aws/amazon-cloudwatch-agent-operator/apis/v1alpha1"
+	"github.com/aws/amazon-cloudwatch-agent-operator/apis/v1beta1"
 	"github.com/aws/amazon-cloudwatch-agent-operator/internal/manifests/collector/adapters"
 )
 
-func ReplaceConfig(instance v1alpha1.AmazonCloudWatchAgent) (string, error) {
+func ReplaceConfig(instance v1beta1.AmazonCloudWatchAgent) (string, error) {
 	config, err := adapters.ConfigFromJSONString(instance.Spec.Config)
 	if err != nil {
 		return "", err
@@ -22,71 +21,6 @@
 	out, err := json.Marshal(config)
 	if err != nil {
 		return "", err
-=======
-	"gopkg.in/yaml.v3"
-
-	"github.com/open-telemetry/opentelemetry-operator/apis/v1alpha1"
-	"github.com/open-telemetry/opentelemetry-operator/apis/v1beta1"
-	"github.com/open-telemetry/opentelemetry-operator/internal/manifests/collector/adapters"
-	ta "github.com/open-telemetry/opentelemetry-operator/internal/manifests/targetallocator/adapters"
-	"github.com/open-telemetry/opentelemetry-operator/internal/naming"
-)
-
-type targetAllocator struct {
-	Endpoint    string        `yaml:"endpoint"`
-	Interval    time.Duration `yaml:"interval"`
-	CollectorID string        `yaml:"collector_id"`
-	// HTTPSDConfig is a preference that can be set for the collector's target allocator, but the operator doesn't
-	// care about what the value is set to. We just need this for validation when unmarshalling the configmap.
-	HTTPSDConfig interface{} `yaml:"http_sd_config,omitempty"`
-}
-
-type Config struct {
-	PromConfig        *promconfig.Config `yaml:"config"`
-	TargetAllocConfig *targetAllocator   `yaml:"target_allocator,omitempty"`
-}
-
-func ReplaceConfig(otelcol v1beta1.OpenTelemetryCollector, targetAllocator *v1alpha1.TargetAllocator) (string, error) {
-	collectorSpec := otelcol.Spec
-	taEnabled := targetAllocator != nil
-	cfgStr, err := collectorSpec.Config.Yaml()
-	if err != nil {
-		return "", err
-	}
-	// Check if TargetAllocator is present, if not, return the original config
-	if !taEnabled {
-		return cfgStr, nil
-	}
-
-	config, err := adapters.ConfigFromString(cfgStr)
-	if err != nil {
-		return "", err
-	}
-
-	promCfgMap, getCfgPromErr := ta.ConfigToPromConfig(cfgStr)
-	if getCfgPromErr != nil {
-		return "", getCfgPromErr
-	}
-
-	validateCfgPromErr := ta.ValidatePromConfig(promCfgMap, taEnabled)
-	if validateCfgPromErr != nil {
-		return "", validateCfgPromErr
-	}
-
-	// To avoid issues caused by Prometheus validation logic, which fails regex validation when it encounters
-	// $$ in the prom config, we update the YAML file directly without marshaling and unmarshalling.
-	updPromCfgMap, getCfgPromErr := ta.AddTAConfigToPromConfig(promCfgMap, naming.TAService(targetAllocator.Name))
-	if getCfgPromErr != nil {
-		return "", getCfgPromErr
-	}
-
-	// type coercion checks are handled in the AddTAConfigToPromConfig method above
-	config["receivers"].(map[interface{}]interface{})["prometheus"] = updPromCfgMap
-
-	out, updCfgMarshalErr := yaml.Marshal(config)
-	if updCfgMarshalErr != nil {
-		return "", updCfgMarshalErr
->>>>>>> c9a8ce25
 	}
 
 	return string(out), nil
