--- conflicted
+++ resolved
@@ -9,26 +9,15 @@
 	"github.com/stretchr/testify/assert"
 	corev1 "k8s.io/api/core/v1"
 
-<<<<<<< HEAD
-	"github.com/aws/amazon-cloudwatch-agent-operator/apis/v1alpha1"
+	"github.com/aws/amazon-cloudwatch-agent-operator/apis/v1beta1"
 	"github.com/aws/amazon-cloudwatch-agent-operator/internal/config"
 	. "github.com/aws/amazon-cloudwatch-agent-operator/internal/manifests/collector"
 	"github.com/aws/amazon-cloudwatch-agent-operator/internal/naming"
-=======
-	"github.com/open-telemetry/opentelemetry-operator/apis/v1beta1"
-	"github.com/open-telemetry/opentelemetry-operator/internal/config"
-	. "github.com/open-telemetry/opentelemetry-operator/internal/manifests/collector"
-	"github.com/open-telemetry/opentelemetry-operator/internal/naming"
->>>>>>> c9a8ce25
 )
 
 func TestVolumeNewDefault(t *testing.T) {
 	// prepare
-<<<<<<< HEAD
-	otelcol := v1alpha1.AmazonCloudWatchAgent{}
-=======
-	otelcol := v1beta1.OpenTelemetryCollector{}
->>>>>>> c9a8ce25
+	otelcol := v1beta1.AmazonCloudWatchAgent{}
 	cfg := config.New()
 
 	// test
@@ -43,21 +32,13 @@
 
 func TestVolumeAllowsMoreToBeAdded(t *testing.T) {
 	// prepare
-<<<<<<< HEAD
-	otelcol := v1alpha1.AmazonCloudWatchAgent{
-		Spec: v1alpha1.AmazonCloudWatchAgentSpec{
-			Volumes: []corev1.Volume{{
-				Name: "my-volume",
-			}},
-=======
-	otelcol := v1beta1.OpenTelemetryCollector{
-		Spec: v1beta1.OpenTelemetryCollectorSpec{
-			OpenTelemetryCommonFields: v1beta1.OpenTelemetryCommonFields{
+	otelcol := v1beta1.AmazonCloudWatchAgent{
+		Spec: v1beta1.AmazonCloudWatchAgentSpec{
+			AmazonCloudWatchAgentCommonFields: v1beta1.AmazonCloudWatchAgentCommonFields{
 				Volumes: []corev1.Volume{{
 					Name: "my-volume",
 				}},
 			},
->>>>>>> c9a8ce25
 		},
 	}
 	cfg := config.New()
@@ -74,15 +55,9 @@
 
 func TestVolumeWithMoreConfigMaps(t *testing.T) {
 	// prepare
-<<<<<<< HEAD
-	otelcol := v1alpha1.AmazonCloudWatchAgent{
-		Spec: v1alpha1.AmazonCloudWatchAgentSpec{
-			ConfigMaps: []v1alpha1.ConfigMapsSpec{{
-=======
-	otelcol := v1beta1.OpenTelemetryCollector{
-		Spec: v1beta1.OpenTelemetryCollectorSpec{
+	otelcol := v1beta1.AmazonCloudWatchAgent{
+		Spec: v1beta1.AmazonCloudWatchAgentSpec{
 			ConfigMaps: []v1beta1.ConfigMapsSpec{{
->>>>>>> c9a8ce25
 				Name:      "configmap-test",
 				MountPath: "/",
 			}, {
