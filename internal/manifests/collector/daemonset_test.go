--- conflicted
+++ resolved
@@ -12,44 +12,29 @@
 	"github.com/stretchr/testify/require"
 	appsv1 "k8s.io/api/apps/v1"
 	v1 "k8s.io/api/core/v1"
+	"k8s.io/api/flowcontrol/v1beta1"
 	metav1 "k8s.io/apimachinery/pkg/apis/meta/v1"
 	"k8s.io/apimachinery/pkg/util/intstr"
 
-<<<<<<< HEAD
 	"github.com/aws/amazon-cloudwatch-agent-operator/apis/v1alpha1"
 	"github.com/aws/amazon-cloudwatch-agent-operator/internal/config"
 	"github.com/aws/amazon-cloudwatch-agent-operator/internal/manifests"
 	. "github.com/aws/amazon-cloudwatch-agent-operator/internal/manifests/collector"
-=======
-	"github.com/open-telemetry/opentelemetry-operator/apis/v1beta1"
-	"github.com/open-telemetry/opentelemetry-operator/internal/config"
-	"github.com/open-telemetry/opentelemetry-operator/internal/manifests"
-	. "github.com/open-telemetry/opentelemetry-operator/internal/manifests/collector"
->>>>>>> c9a8ce25
 )
 
 func TestDaemonSetNewDefault(t *testing.T) {
 	// prepare
 	params := manifests.Params{
 		Config: config.New(),
-<<<<<<< HEAD
 		OtelCol: v1alpha1.AmazonCloudWatchAgent{
-=======
-		OtelCol: v1beta1.OpenTelemetryCollector{
->>>>>>> c9a8ce25
 			ObjectMeta: metav1.ObjectMeta{
 				Name:      "my-instance",
 				Namespace: "my-namespace",
 			},
-<<<<<<< HEAD
-			Spec: v1alpha1.AmazonCloudWatchAgentSpec{
-				Tolerations: testTolerationValues,
-=======
-			Spec: v1beta1.OpenTelemetryCollectorSpec{
-				OpenTelemetryCommonFields: v1beta1.OpenTelemetryCommonFields{
+			Spec: v1beta1.AmazonCloudWatchAgentSpec{
+				AmazonCloudWatchAgentCommonFields: v1beta1.AmazonCloudWatchAgentCommonFields{
 					Tolerations: testTolerationValues,
 				},
->>>>>>> c9a8ce25
 			},
 		},
 		Log: logger,
@@ -71,17 +56,10 @@
 
 	// verify sha256 podAnnotation
 	expectedAnnotations := map[string]string{
-<<<<<<< HEAD
 		"amazon-cloudwatch-agent-operator-config/sha256": "e3b0c44298fc1c149afbf4c8996fb92427ae41e4649b934ca495991b7852b855",
 		"prometheus.io/path":                             "/metrics",
 		"prometheus.io/port":                             "8888",
 		"prometheus.io/scrape":                           "true",
-=======
-		"opentelemetry-operator-config/sha256": "fbcdae6a02b2115cd5ca4f34298202ab041d1dfe62edebfaadb48b1ee178231d",
-		"prometheus.io/path":                   "/metrics",
-		"prometheus.io/port":                   "8888",
-		"prometheus.io/scrape":                 "true",
->>>>>>> c9a8ce25
 	}
 	assert.Equal(t, expectedAnnotations, d.Spec.Template.Annotations)
 
@@ -112,20 +90,12 @@
 func TestDaemonsetHostNetwork(t *testing.T) {
 	params1 := manifests.Params{
 		Config: config.New(),
-<<<<<<< HEAD
-		OtelCol: v1alpha1.AmazonCloudWatchAgent{
-=======
-		OtelCol: v1beta1.OpenTelemetryCollector{
->>>>>>> c9a8ce25
+		OtelCol: v1beta1.AmazonCloudWatchAgent{
 			ObjectMeta: metav1.ObjectMeta{
 				Name:      "my-instance",
 				Namespace: "my-namespace",
 			},
-<<<<<<< HEAD
-			Spec: v1alpha1.AmazonCloudWatchAgentSpec{},
-=======
-			Spec: v1beta1.OpenTelemetryCollectorSpec{},
->>>>>>> c9a8ce25
+			Spec: v1beta1.AmazonCloudWatchAgentSpec{},
 		},
 		Log: logger,
 	}
@@ -138,24 +108,15 @@
 	// verify custom
 	params2 := manifests.Params{
 		Config: config.New(),
-<<<<<<< HEAD
-		OtelCol: v1alpha1.AmazonCloudWatchAgent{
-=======
-		OtelCol: v1beta1.OpenTelemetryCollector{
->>>>>>> c9a8ce25
+		OtelCol: v1beta1.AmazonCloudWatchAgent{
 			ObjectMeta: metav1.ObjectMeta{
 				Name:      "my-instance",
 				Namespace: "my-namespace",
 			},
-<<<<<<< HEAD
-			Spec: v1alpha1.AmazonCloudWatchAgentSpec{
-				HostNetwork: true,
-=======
-			Spec: v1beta1.OpenTelemetryCollectorSpec{
-				OpenTelemetryCommonFields: v1beta1.OpenTelemetryCommonFields{
+			Spec: v1beta1.AmazonCloudWatchAgentSpec{
+				AmazonCloudWatchAgentCommonFields: v1beta1.AmazonCloudWatchAgentCommonFields{
 					HostNetwork: true,
 				},
->>>>>>> c9a8ce25
 			},
 		},
 		Log: logger,
@@ -169,23 +130,14 @@
 func TestDaemonsetPodAnnotations(t *testing.T) {
 	// prepare
 	testPodAnnotationValues := map[string]string{"annotation-key": "annotation-value"}
-<<<<<<< HEAD
 	otelcol := v1alpha1.AmazonCloudWatchAgent{
 		ObjectMeta: metav1.ObjectMeta{
 			Name: "my-instance",
 		},
-		Spec: v1alpha1.AmazonCloudWatchAgentSpec{
-			PodAnnotations: testPodAnnotationValues,
-=======
-	otelcol := v1beta1.OpenTelemetryCollector{
-		ObjectMeta: metav1.ObjectMeta{
-			Name: "my-instance",
-		},
-		Spec: v1beta1.OpenTelemetryCollectorSpec{
-			OpenTelemetryCommonFields: v1beta1.OpenTelemetryCommonFields{
+		Spec: v1beta1.AmazonCloudWatchAgentSpec{
+			AmazonCloudWatchAgentCommonFields: v1beta1.AmazonCloudWatchAgentCommonFields{
 				PodAnnotations: testPodAnnotationValues,
 			},
->>>>>>> c9a8ce25
 		},
 	}
 	cfg := config.New()
@@ -201,7 +153,6 @@
 	require.NoError(t, err)
 
 	// Add sha256 podAnnotation
-<<<<<<< HEAD
 	testPodAnnotationValues["amazon-cloudwatch-agent-operator-config/sha256"] = "e3b0c44298fc1c149afbf4c8996fb92427ae41e4649b934ca495991b7852b855"
 
 	expectedAnnotations := map[string]string{
@@ -210,16 +161,6 @@
 		"prometheus.io/path":                             "/metrics",
 		"prometheus.io/port":                             "8888",
 		"prometheus.io/scrape":                           "true",
-=======
-	testPodAnnotationValues["opentelemetry-operator-config/sha256"] = "fbcdae6a02b2115cd5ca4f34298202ab041d1dfe62edebfaadb48b1ee178231d"
-
-	expectedAnnotations := map[string]string{
-		"annotation-key":                       "annotation-value",
-		"opentelemetry-operator-config/sha256": "fbcdae6a02b2115cd5ca4f34298202ab041d1dfe62edebfaadb48b1ee178231d",
-		"prometheus.io/path":                   "/metrics",
-		"prometheus.io/port":                   "8888",
-		"prometheus.io/scrape":                 "true",
->>>>>>> c9a8ce25
 	}
 
 	// verify
@@ -233,29 +174,17 @@
 	runAsUser := int64(1337)
 	runasGroup := int64(1338)
 
-<<<<<<< HEAD
-	otelcol := v1alpha1.AmazonCloudWatchAgent{
+	otelcol := v1beta1.AmazonCloudWatchAgent{
 		ObjectMeta: metav1.ObjectMeta{
 			Name: "my-instance",
 		},
-		Spec: v1alpha1.AmazonCloudWatchAgentSpec{
-			PodSecurityContext: &v1.PodSecurityContext{
-				RunAsNonRoot: &runAsNonRoot,
-				RunAsUser:    &runAsUser,
-				RunAsGroup:   &runasGroup,
-=======
-	otelcol := v1beta1.OpenTelemetryCollector{
-		ObjectMeta: metav1.ObjectMeta{
-			Name: "my-instance",
-		},
-		Spec: v1beta1.OpenTelemetryCollectorSpec{
-			OpenTelemetryCommonFields: v1beta1.OpenTelemetryCommonFields{
+		Spec: v1beta1.AmazonCloudWatchAgentSpec{
+			AmazonCloudWatchAgentCommonFields: v1beta1.AmazonCloudWatchAgentCommonFields{
 				PodSecurityContext: &v1.PodSecurityContext{
 					RunAsNonRoot: &runAsNonRoot,
 					RunAsUser:    &runAsUser,
 					RunAsGroup:   &runasGroup,
 				},
->>>>>>> c9a8ce25
 			},
 		},
 	}
@@ -282,20 +211,12 @@
 		"app.foo.bar": "1",
 	}
 
-<<<<<<< HEAD
-	otelcol := v1alpha1.AmazonCloudWatchAgent{
-=======
-	otelcol := v1beta1.OpenTelemetryCollector{
->>>>>>> c9a8ce25
+	otelcol := v1beta1.AmazonCloudWatchAgent{
 		ObjectMeta: metav1.ObjectMeta{
 			Name:   "my-instance",
 			Labels: excludedLabels,
 		},
-<<<<<<< HEAD
-		Spec: v1alpha1.AmazonCloudWatchAgentSpec{},
-=======
-		Spec: v1beta1.OpenTelemetryCollectorSpec{},
->>>>>>> c9a8ce25
+		Spec: v1beta1.AmazonCloudWatchAgentSpec{},
 	}
 
 	cfg := config.New(config.WithLabelFilters([]string{"foo*", "app.*.bar"}))
@@ -321,12 +242,12 @@
 		"app.foo.bar": "1",
 	}
 
-	otelcol := v1beta1.OpenTelemetryCollector{
+	otelcol := v1beta1.AmazonCloudWatchAgent{
 		ObjectMeta: metav1.ObjectMeta{
 			Name:        "my-instance",
 			Annotations: excludedAnnotations,
 		},
-		Spec: v1beta1.OpenTelemetryCollectorSpec{},
+		Spec: v1beta1.AmazonCloudWatchAgentSpec{},
 	}
 
 	cfg := config.New(config.WithAnnotationFilters([]string{"foo*", "app.*.bar"}))
@@ -348,11 +269,8 @@
 
 func TestDaemonSetNodeSelector(t *testing.T) {
 	// Test default
-<<<<<<< HEAD
-	otelcol1 := v1alpha1.AmazonCloudWatchAgent{
-=======
-	otelcol1 := v1beta1.OpenTelemetryCollector{
->>>>>>> c9a8ce25
+	otelcol1 := v1beta1.AmazonCloudWatchAgent{
+
 		ObjectMeta: metav1.ObjectMeta{
 			Name: "my-instance",
 		},
@@ -372,27 +290,16 @@
 	assert.Empty(t, d1.Spec.Template.Spec.NodeSelector)
 
 	// Test nodeSelector
-<<<<<<< HEAD
-	otelcol2 := v1alpha1.AmazonCloudWatchAgent{
+	otelcol2 := v1beta1.AmazonCloudWatchAgent{
 		ObjectMeta: metav1.ObjectMeta{
 			Name: "my-instance-nodeselector",
 		},
-		Spec: v1alpha1.AmazonCloudWatchAgentSpec{
-			HostNetwork: true,
-			NodeSelector: map[string]string{
-				"node-key": "node-value",
-=======
-	otelcol2 := v1beta1.OpenTelemetryCollector{
-		ObjectMeta: metav1.ObjectMeta{
-			Name: "my-instance-nodeselector",
-		},
-		Spec: v1beta1.OpenTelemetryCollectorSpec{
-			OpenTelemetryCommonFields: v1beta1.OpenTelemetryCommonFields{
+		Spec: v1beta1.AmazonCloudWatchAgentSpec{
+			AmazonCloudWatchAgentCommonFields: v1beta1.AmazonCloudWatchAgentCommonFields{
 				HostNetwork: true,
 				NodeSelector: map[string]string{
 					"node-key": "node-value",
 				},
->>>>>>> c9a8ce25
 			},
 		},
 	}
@@ -411,11 +318,7 @@
 }
 
 func TestDaemonSetPriorityClassName(t *testing.T) {
-<<<<<<< HEAD
-	otelcol1 := v1alpha1.AmazonCloudWatchAgent{
-=======
-	otelcol1 := v1beta1.OpenTelemetryCollector{
->>>>>>> c9a8ce25
+	otelcol1 := v1beta1.AmazonCloudWatchAgent{
 		ObjectMeta: metav1.ObjectMeta{
 			Name: "my-instance",
 		},
@@ -435,79 +338,57 @@
 
 	priorityClassName := "test-class"
 
-<<<<<<< HEAD
-	otelcol2 := v1alpha1.AmazonCloudWatchAgent{
+	otelcol2 := v1beta1.AmazonCloudWatchAgent{
 		ObjectMeta: metav1.ObjectMeta{
 			Name: "my-instance-priortyClassName",
 		},
-		Spec: v1alpha1.AmazonCloudWatchAgentSpec{
-			PriorityClassName: priorityClassName,
-=======
-	otelcol2 := v1beta1.OpenTelemetryCollector{
+		Spec: v1beta1.AmazonCloudWatchAgentSpec{
+			AmazonCloudWatchAgentCommonFields: v1beta1.AmazonCloudWatchAgentCommonFields{
+				PriorityClassName: priorityClassName,
+			},
+		},
+	}
+
+	cfg = config.New()
+
+	params2 := manifests.Params{
+		Config:  cfg,
+		OtelCol: otelcol2,
+		Log:     logger,
+	}
+
+	d2, err := DaemonSet(params2)
+	require.NoError(t, err)
+	assert.Equal(t, priorityClassName, d2.Spec.Template.Spec.PriorityClassName)
+}
+
+func TestDaemonSetAffinity(t *testing.T) {
+	otelcol1 := v1beta1.AmazonCloudWatchAgent{
+		ObjectMeta: metav1.ObjectMeta{
+			Name: "my-instance",
+		},
+	}
+
+	cfg := config.New()
+
+	params1 := manifests.Params{
+		Config:  cfg,
+		OtelCol: otelcol1,
+		Log:     logger,
+	}
+
+	d1, err := DaemonSet(params1)
+	require.NoError(t, err)
+	assert.Nil(t, d1.Spec.Template.Spec.Affinity)
+
+	otelcol2 := v1beta1.Ama{
 		ObjectMeta: metav1.ObjectMeta{
 			Name: "my-instance-priortyClassName",
 		},
-		Spec: v1beta1.OpenTelemetryCollectorSpec{
-			OpenTelemetryCommonFields: v1beta1.OpenTelemetryCommonFields{
-				PriorityClassName: priorityClassName,
-			},
->>>>>>> c9a8ce25
-		},
-	}
-
-	cfg = config.New()
-
-	params2 := manifests.Params{
-		Config:  cfg,
-		OtelCol: otelcol2,
-		Log:     logger,
-	}
-
-	d2, err := DaemonSet(params2)
-	require.NoError(t, err)
-	assert.Equal(t, priorityClassName, d2.Spec.Template.Spec.PriorityClassName)
-}
-
-func TestDaemonSetAffinity(t *testing.T) {
-<<<<<<< HEAD
-	otelcol1 := v1alpha1.AmazonCloudWatchAgent{
-=======
-	otelcol1 := v1beta1.OpenTelemetryCollector{
->>>>>>> c9a8ce25
-		ObjectMeta: metav1.ObjectMeta{
-			Name: "my-instance",
-		},
-	}
-
-	cfg := config.New()
-
-	params1 := manifests.Params{
-		Config:  cfg,
-		OtelCol: otelcol1,
-		Log:     logger,
-	}
-
-	d1, err := DaemonSet(params1)
-	require.NoError(t, err)
-	assert.Nil(t, d1.Spec.Template.Spec.Affinity)
-
-<<<<<<< HEAD
-	otelcol2 := v1alpha1.AmazonCloudWatchAgent{
-		ObjectMeta: metav1.ObjectMeta{
-			Name: "my-instance-priortyClassName",
-		},
-		Spec: v1alpha1.AmazonCloudWatchAgentSpec{
-			Affinity: testAffinityValue,
-=======
-	otelcol2 := v1beta1.OpenTelemetryCollector{
-		ObjectMeta: metav1.ObjectMeta{
-			Name: "my-instance-priortyClassName",
-		},
-		Spec: v1beta1.OpenTelemetryCollectorSpec{
-			OpenTelemetryCommonFields: v1beta1.OpenTelemetryCommonFields{
+		Spec: v1beta1.AmazonCloudWatchAgentSpec{
+			AmazonCloudWatchAgentCommonFields: v1beta1.AmazonCloudWatchAgentCommonFields{
 				Affinity: testAffinityValue,
 			},
->>>>>>> c9a8ce25
 		},
 	}
 
@@ -527,51 +408,35 @@
 
 func TestDaemonSetInitContainer(t *testing.T) {
 	// prepare
-<<<<<<< HEAD
-	otelcol := v1alpha1.AmazonCloudWatchAgent{
-=======
-	otelcol := v1beta1.OpenTelemetryCollector{
->>>>>>> c9a8ce25
+	otelcol := v1beta1.AmazonCloudWatchAgent{
 		ObjectMeta: metav1.ObjectMeta{
 			Name:      "my-instance",
 			Namespace: "my-namespace",
 		},
-<<<<<<< HEAD
-		Spec: v1alpha1.AmazonCloudWatchAgentSpec{
-			InitContainers: []v1.Container{
-				{
-					Name: "test",
-=======
-		Spec: v1beta1.OpenTelemetryCollectorSpec{
-			OpenTelemetryCommonFields: v1beta1.OpenTelemetryCommonFields{
+		Spec: v1beta1.AmazonCloudWatchAgentSpec{
+			AmazonCloudWatchAgentCommonFields: v1beta1.AmazonCloudWatchAgentCommonFields{
 				InitContainers: []v1.Container{
 					{
 						Name: "test",
 					},
->>>>>>> c9a8ce25
-				},
-			},
-		},
-	}
-	cfg := config.New()
-
-	params := manifests.Params{
-		Config:  cfg,
-		OtelCol: otelcol,
-		Log:     logger,
-	}
-
-	// test
-<<<<<<< HEAD
-	d := DaemonSet(params)
-	assert.Equal(t, "my-instance", d.Name)
-	assert.Equal(t, "my-instance", d.Labels["app.kubernetes.io/name"])
-=======
+				},
+			},
+		},
+	}
+	cfg := config.New()
+
+	params := manifests.Params{
+		Config:  cfg,
+		OtelCol: otelcol,
+		Log:     logger,
+	}
+
+	// test
+
 	d, err := DaemonSet(params)
 	require.NoError(t, err)
 	assert.Equal(t, "my-instance-collector", d.Name)
 	assert.Equal(t, "my-instance-collector", d.Labels["app.kubernetes.io/name"])
->>>>>>> c9a8ce25
 	assert.Equal(t, "true", d.Annotations["prometheus.io/scrape"])
 	assert.Equal(t, "8888", d.Annotations["prometheus.io/port"])
 	assert.Equal(t, "/metrics", d.Annotations["prometheus.io/path"])
@@ -580,51 +445,35 @@
 
 func TestDaemonSetAdditionalContainer(t *testing.T) {
 	// prepare
-<<<<<<< HEAD
-	otelcol := v1alpha1.AmazonCloudWatchAgent{
-=======
-	otelcol := v1beta1.OpenTelemetryCollector{
->>>>>>> c9a8ce25
+	otelcol := v1beta1.AmazonCloudWatchAgent{
 		ObjectMeta: metav1.ObjectMeta{
 			Name:      "my-instance",
 			Namespace: "my-namespace",
 		},
-<<<<<<< HEAD
-		Spec: v1alpha1.AmazonCloudWatchAgentSpec{
-			AdditionalContainers: []v1.Container{
-				{
-					Name: "test",
-=======
-		Spec: v1beta1.OpenTelemetryCollectorSpec{
-			OpenTelemetryCommonFields: v1beta1.OpenTelemetryCommonFields{
+		Spec: v1beta1.AmazonCloudWatchAgentSpec{
+			AmazonCloudWatchAgentCommonFields: v1beta1.AmazonCloudWatchAgentCommonFields{
 				AdditionalContainers: []v1.Container{
 					{
 						Name: "test",
 					},
->>>>>>> c9a8ce25
-				},
-			},
-		},
-	}
-	cfg := config.New()
-
-	params := manifests.Params{
-		Config:  cfg,
-		OtelCol: otelcol,
-		Log:     logger,
-	}
-
-	// test
-<<<<<<< HEAD
-	d := DaemonSet(params)
-	assert.Equal(t, "my-instance", d.Name)
-	assert.Equal(t, "my-instance", d.Labels["app.kubernetes.io/name"])
-=======
+				},
+			},
+		},
+	}
+	cfg := config.New()
+
+	params := manifests.Params{
+		Config:  cfg,
+		OtelCol: otelcol,
+		Log:     logger,
+	}
+
+	// test
+
 	d, err := DaemonSet(params)
 	require.NoError(t, err)
 	assert.Equal(t, "my-instance-collector", d.Name)
 	assert.Equal(t, "my-instance-collector", d.Labels["app.kubernetes.io/name"])
->>>>>>> c9a8ce25
 	assert.Equal(t, "true", d.Annotations["prometheus.io/scrape"])
 	assert.Equal(t, "8888", d.Annotations["prometheus.io/port"])
 	assert.Equal(t, "/metrics", d.Annotations["prometheus.io/path"])
@@ -634,22 +483,13 @@
 
 func TestDaemonSetDefaultUpdateStrategy(t *testing.T) {
 	// prepare
-<<<<<<< HEAD
-	otelcol := v1alpha1.AmazonCloudWatchAgent{
-=======
-	otelcol := v1beta1.OpenTelemetryCollector{
->>>>>>> c9a8ce25
+	otelcol := v1beta1.AmazonCloudWatchAgent{
 		ObjectMeta: metav1.ObjectMeta{
 			Name:      "my-instance",
 			Namespace: "my-namespace",
 		},
-<<<<<<< HEAD
-		Spec: v1alpha1.AmazonCloudWatchAgentSpec{
-			UpdateStrategy: appsv1.DaemonSetUpdateStrategy{
-=======
-		Spec: v1beta1.OpenTelemetryCollectorSpec{
+		Spec: v1beta1.AmazonCloudWatchAgentSpec{
 			DaemonSetUpdateStrategy: appsv1.DaemonSetUpdateStrategy{
->>>>>>> c9a8ce25
 				Type: "RollingUpdate",
 				RollingUpdate: &appsv1.RollingUpdateDaemonSet{
 					MaxSurge:       &intstr.IntOrString{Type: intstr.Int, IntVal: int32(1)},
@@ -667,16 +507,11 @@
 	}
 
 	// test
-<<<<<<< HEAD
-	d := DaemonSet(params)
-	assert.Equal(t, "my-instance", d.Name)
-	assert.Equal(t, "my-instance", d.Labels["app.kubernetes.io/name"])
-=======
 	d, err := DaemonSet(params)
 	require.NoError(t, err)
 	assert.Equal(t, "my-instance-collector", d.Name)
 	assert.Equal(t, "my-instance-collector", d.Labels["app.kubernetes.io/name"])
->>>>>>> c9a8ce25
+
 	assert.Equal(t, appsv1.DaemonSetUpdateStrategyType("RollingUpdate"), d.Spec.UpdateStrategy.Type)
 	assert.Equal(t, &intstr.IntOrString{Type: intstr.Int, IntVal: int32(1)}, d.Spec.UpdateStrategy.RollingUpdate.MaxSurge)
 	assert.Equal(t, &intstr.IntOrString{Type: intstr.Int, IntVal: int32(1)}, d.Spec.UpdateStrategy.RollingUpdate.MaxUnavailable)
@@ -684,22 +519,13 @@
 
 func TestDaemonSetOnDeleteUpdateStrategy(t *testing.T) {
 	// prepare
-<<<<<<< HEAD
-	otelcol := v1alpha1.AmazonCloudWatchAgent{
-=======
-	otelcol := v1beta1.OpenTelemetryCollector{
->>>>>>> c9a8ce25
+	otelcol := v1beta1.AmazonCloudWatchAgent{
 		ObjectMeta: metav1.ObjectMeta{
 			Name:      "my-instance",
 			Namespace: "my-namespace",
 		},
-<<<<<<< HEAD
-		Spec: v1alpha1.AmazonCloudWatchAgentSpec{
-			UpdateStrategy: appsv1.DaemonSetUpdateStrategy{
-=======
-		Spec: v1beta1.OpenTelemetryCollectorSpec{
+		Spec: v1beta1.AmazonCloudWatchAgentSpec{
 			DaemonSetUpdateStrategy: appsv1.DaemonSetUpdateStrategy{
->>>>>>> c9a8ce25
 				Type: "OnDelete",
 				RollingUpdate: &appsv1.RollingUpdateDaemonSet{
 					MaxSurge:       &intstr.IntOrString{Type: intstr.Int, IntVal: int32(1)},
@@ -717,16 +543,10 @@
 	}
 
 	// test
-<<<<<<< HEAD
-	d := DaemonSet(params)
-	assert.Equal(t, "my-instance", d.Name)
-	assert.Equal(t, "my-instance", d.Labels["app.kubernetes.io/name"])
-=======
 	d, err := DaemonSet(params)
 	require.NoError(t, err)
 	assert.Equal(t, "my-instance-collector", d.Name)
 	assert.Equal(t, "my-instance-collector", d.Labels["app.kubernetes.io/name"])
->>>>>>> c9a8ce25
 	assert.Equal(t, appsv1.DaemonSetUpdateStrategyType("OnDelete"), d.Spec.UpdateStrategy.Type)
 	assert.Equal(t, &intstr.IntOrString{Type: intstr.Int, IntVal: int32(1)}, d.Spec.UpdateStrategy.RollingUpdate.MaxSurge)
 	assert.Equal(t, &intstr.IntOrString{Type: intstr.Int, IntVal: int32(1)}, d.Spec.UpdateStrategy.RollingUpdate.MaxUnavailable)
@@ -735,11 +555,11 @@
 func TestDaemonsetShareProcessNamespace(t *testing.T) {
 	params1 := manifests.Params{
 		Config: config.New(),
-		OtelCol: v1beta1.OpenTelemetryCollector{
+		OtelCol: v1beta1.AmazonCloudWatchAgent{
 			ObjectMeta: metav1.ObjectMeta{
 				Name: "my-instance",
 			},
-			Spec: v1beta1.OpenTelemetryCollectorSpec{},
+			Spec: v1beta1.AmazonCloudWatchAgentSpec{},
 		},
 		Log: logger,
 	}
