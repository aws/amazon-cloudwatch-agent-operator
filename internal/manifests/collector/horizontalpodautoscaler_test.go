--- conflicted
+++ resolved
@@ -12,17 +12,10 @@
 	metav1 "k8s.io/apimachinery/pkg/apis/meta/v1"
 	logf "sigs.k8s.io/controller-runtime/pkg/log"
 
-<<<<<<< HEAD
-	"github.com/aws/amazon-cloudwatch-agent-operator/apis/v1alpha1"
+	"github.com/aws/amazon-cloudwatch-agent-operator/apis/v1beta1"
 	"github.com/aws/amazon-cloudwatch-agent-operator/internal/config"
 	"github.com/aws/amazon-cloudwatch-agent-operator/internal/manifests"
 	. "github.com/aws/amazon-cloudwatch-agent-operator/internal/manifests/collector"
-=======
-	"github.com/open-telemetry/opentelemetry-operator/apis/v1beta1"
-	"github.com/open-telemetry/opentelemetry-operator/internal/config"
-	"github.com/open-telemetry/opentelemetry-operator/internal/manifests"
-	. "github.com/open-telemetry/opentelemetry-operator/internal/manifests/collector"
->>>>>>> c9a8ce25
 )
 
 var logger = logf.Log.WithName("unit-tests")
@@ -39,22 +32,13 @@
 	var cpuUtilization int32 = 66
 	var memoryUtilization int32 = 77
 
-<<<<<<< HEAD
-	otelcols := []v1alpha1.AmazonCloudWatchAgent{
-=======
-	otelcols := []v1beta1.OpenTelemetryCollector{
->>>>>>> c9a8ce25
+	otelcols := []v1beta1.AmazonCloudWatchAgent{
 		{
 			ObjectMeta: metav1.ObjectMeta{
 				Name: "my-instance",
 			},
-<<<<<<< HEAD
-			Spec: v1alpha1.AmazonCloudWatchAgentSpec{
-				Autoscaler: &v1alpha1.AutoscalerSpec{
-=======
-			Spec: v1beta1.OpenTelemetryCollectorSpec{
+			Spec: v1beta1.AmazonCloudWatchAgentSpec{
 				Autoscaler: &v1beta1.AutoscalerSpec{
->>>>>>> c9a8ce25
 					MinReplicas:             &minReplicas,
 					MaxReplicas:             &maxReplicas,
 					TargetCPUUtilization:    &cpuUtilization,
@@ -66,17 +50,10 @@
 			ObjectMeta: metav1.ObjectMeta{
 				Name: "my-instance",
 			},
-<<<<<<< HEAD
-			Spec: v1alpha1.AmazonCloudWatchAgentSpec{
-				MinReplicas: &minReplicas,
-				MaxReplicas: &maxReplicas,
-				Autoscaler: &v1alpha1.AutoscalerSpec{
-=======
-			Spec: v1beta1.OpenTelemetryCollectorSpec{
+			Spec: v1beta1.AmazonCloudWatchAgentSpec{
 				Autoscaler: &v1beta1.AutoscalerSpec{
 					MinReplicas:             &minReplicas,
 					MaxReplicas:             &maxReplicas,
->>>>>>> c9a8ce25
 					TargetCPUUtilization:    &cpuUtilization,
 					TargetMemoryUtilization: &memoryUtilization,
 				},
@@ -90,9 +67,9 @@
 				configuration := config.New()
 				params := manifests.Params{
 					Config: configuration,
-					OtelCol: v1beta1.OpenTelemetryCollector{
+					OtelCol: v1beta1.AmazonCloudWatchAgent{
 						ObjectMeta: otelcol.ObjectMeta,
-						Spec: v1beta1.OpenTelemetryCollectorSpec{
+						Spec: v1beta1.AmazonCloudWatchAgentSpec{
 							Autoscaler: &v1beta1.AutoscalerSpec{
 								MinReplicas:             otelcol.Spec.Autoscaler.MinReplicas,
 								MaxReplicas:             otelcol.Spec.Autoscaler.MaxReplicas,
@@ -107,17 +84,10 @@
 				require.NoError(t, err)
 
 				// verify
-<<<<<<< HEAD
 				assert.Equal(t, "my-instance", hpa.Name)
 				assert.Equal(t, "my-instance", hpa.Labels["app.kubernetes.io/name"])
 				assert.Equal(t, int32(3), *hpa.Spec.MinReplicas)
 				assert.Equal(t, int32(5), hpa.Spec.MaxReplicas)
-=======
-				assert.Equal(t, "my-instance-collector", hpa.Name)
-				assert.Equal(t, "my-instance-collector", hpa.Labels["app.kubernetes.io/name"])
-				assert.Equal(t, &minReplicas, hpa.Spec.MinReplicas)
-				assert.Equal(t, maxReplicas, hpa.Spec.MaxReplicas)
->>>>>>> c9a8ce25
 				assert.Equal(t, 2, len(hpa.Spec.Metrics))
 
 				for _, metric := range hpa.Spec.Metrics {
