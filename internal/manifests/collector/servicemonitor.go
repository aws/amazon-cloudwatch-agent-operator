// Copyright Amazon.com, Inc. or its affiliates. All Rights Reserved.
// SPDX-License-Identifier: Apache-2.0

package collector

import (
	"fmt"

	"github.com/go-logr/logr"
	monitoringv1 "github.com/prometheus-operator/prometheus-operator/pkg/apis/monitoring/v1"
	metav1 "k8s.io/apimachinery/pkg/apis/meta/v1"

<<<<<<< HEAD
	"github.com/aws/amazon-cloudwatch-agent-operator/apis/v1alpha1"
	"github.com/aws/amazon-cloudwatch-agent-operator/internal/manifests"
	"github.com/aws/amazon-cloudwatch-agent-operator/internal/naming"
=======
	"github.com/open-telemetry/opentelemetry-operator/apis/v1beta1"
	"github.com/open-telemetry/opentelemetry-operator/internal/autodetect/prometheus"
	"github.com/open-telemetry/opentelemetry-operator/internal/manifests"
	"github.com/open-telemetry/opentelemetry-operator/internal/manifests/collector/adapters"
	"github.com/open-telemetry/opentelemetry-operator/internal/manifests/manifestutils"
	"github.com/open-telemetry/opentelemetry-operator/internal/naming"
>>>>>>> c9a8ce25
)

// ServiceMonitor returns the service monitor for the collector.
func ServiceMonitor(params manifests.Params) (*monitoringv1.ServiceMonitor, error) {
	name := naming.ServiceMonitor(params.OtelCol.Name)
	endpoints := endpointsFromConfig(params.Log, params.OtelCol)
	if len(endpoints) > 0 {
		return createServiceMonitor(name, params, BaseServiceType, endpoints)
	}
	return nil, nil
}

// ServiceMonitor returns the service monitor for the monitoring service of the collector.
func ServiceMonitorMonitoring(params manifests.Params) (*monitoringv1.ServiceMonitor, error) {
	name := naming.ServiceMonitor(fmt.Sprintf("%s-monitoring", params.OtelCol.Name))
	endpoints := []monitoringv1.Endpoint{
		{
			Port: "monitoring",
		},
	}
	return createServiceMonitor(name, params, MonitoringServiceType, endpoints)
}

// createServiceMonitor creates a Service Monitor using the provided name, the params from the instance, a label to identify the service
// to target (like the monitoring or the collector services) and the endpoints to scrape.
func createServiceMonitor(name string, params manifests.Params, serviceType ServiceType, endpoints []monitoringv1.Endpoint) (*monitoringv1.ServiceMonitor, error) {
	if !shouldCreateServiceMonitor(params) {
		return nil, nil
	}

	var sm monitoringv1.ServiceMonitor

	labels := manifestutils.Labels(params.OtelCol.ObjectMeta, name, params.OtelCol.Spec.Image, ComponentOpenTelemetryCollector, []string{})
	selectorLabels := manifestutils.SelectorLabels(params.OtelCol.ObjectMeta, ComponentOpenTelemetryCollector)
	// This label is the one which differentiates the services
	selectorLabels[serviceTypeLabel] = serviceType.String()

	sm = monitoringv1.ServiceMonitor{
		ObjectMeta: metav1.ObjectMeta{
			Namespace: params.OtelCol.Namespace,
<<<<<<< HEAD
			Name:      naming.ServiceMonitor(params.OtelCol.Name),
			Labels: map[string]string{
				"app.kubernetes.io/name":       naming.ServiceMonitor(params.OtelCol.Name),
				"app.kubernetes.io/instance":   fmt.Sprintf("%s.%s", params.OtelCol.Namespace, params.OtelCol.Name),
				"app.kubernetes.io/managed-by": "amazon-cloudwatch-agent-operator",
			},
=======
			Name:      name,
			Labels:    labels,
>>>>>>> c9a8ce25
		},
		Spec: monitoringv1.ServiceMonitorSpec{
			Endpoints: endpoints,
			NamespaceSelector: monitoringv1.NamespaceSelector{
				MatchNames: []string{params.OtelCol.Namespace},
			},
			Selector: metav1.LabelSelector{
<<<<<<< HEAD
				MatchLabels: map[string]string{
					"app.kubernetes.io/managed-by": "amazon-cloudwatch-agent-operator",
					"app.kubernetes.io/instance":   fmt.Sprintf("%s.%s", params.OtelCol.Namespace, params.OtelCol.Name),
				},
=======
				MatchLabels: selectorLabels,
>>>>>>> c9a8ce25
			},
		},
	}

	return &sm, nil
}

<<<<<<< HEAD
// No endpoints for service monitor currently as we need to open an endpoint from cloudwatch agent first
func endpointsFromConfig(logger logr.Logger, otelcol v1alpha1.AmazonCloudWatchAgent) []monitoringv1.Endpoint {
	return []monitoringv1.Endpoint{}
=======
func shouldCreateServiceMonitor(params manifests.Params) bool {
	l := params.Log.WithValues(
		"params.OtelCol.name", params.OtelCol.Name,
		"params.OtelCol.namespace", params.OtelCol.Namespace,
	)

	if !params.OtelCol.Spec.Observability.Metrics.EnableMetrics {
		l.V(2).Info("Metrics disabled for this OTEL Collector. ServiceMonitor will not ve created")
		return false
	} else if params.Config.PrometheusCRAvailability() == prometheus.NotAvailable {
		l.V(2).Info("Cannot enable ServiceMonitor when prometheus CRDs are unavailable")
		return false
	} else if params.OtelCol.Spec.Mode == v1beta1.ModeSidecar {
		l.V(2).Info("Using sidecar mode. ServiceMonitor will not be created")
		return false
	}
	return true
}

func endpointsFromConfig(logger logr.Logger, otelcol v1beta1.OpenTelemetryCollector) []monitoringv1.Endpoint {
	// TODO: https://github.com/open-telemetry/opentelemetry-operator/issues/2603
	cfgStr, err := otelcol.Spec.Config.Yaml()
	if err != nil {
		logger.V(2).Error(err, "Error while marshaling to YAML")
		return []monitoringv1.Endpoint{}
	}
	c, err := adapters.ConfigFromString(cfgStr)
	if err != nil {
		logger.V(2).Error(err, "Error while parsing the configuration")
		return []monitoringv1.Endpoint{}
	}

	exporterPorts, err := adapters.ConfigToComponentPorts(logger, adapters.ComponentTypeExporter, c)
	if err != nil {
		logger.Error(err, "couldn't build service monitors from configuration")
		return []monitoringv1.Endpoint{}
	}

	endpoints := []monitoringv1.Endpoint{}

	for _, port := range exporterPorts {
		if strings.Contains(port.Name, "prometheus") {
			e := monitoringv1.Endpoint{
				Port: port.Name,
			}
			endpoints = append(endpoints, e)
		}
	}
	return endpoints
>>>>>>> c9a8ce25
}<|MERGE_RESOLUTION|>--- conflicted
+++ resolved
@@ -10,84 +10,49 @@
 	monitoringv1 "github.com/prometheus-operator/prometheus-operator/pkg/apis/monitoring/v1"
 	metav1 "k8s.io/apimachinery/pkg/apis/meta/v1"
 
-<<<<<<< HEAD
-	"github.com/aws/amazon-cloudwatch-agent-operator/apis/v1alpha1"
+	"github.com/aws/amazon-cloudwatch-agent-operator/apis/v1beta1"
 	"github.com/aws/amazon-cloudwatch-agent-operator/internal/manifests"
 	"github.com/aws/amazon-cloudwatch-agent-operator/internal/naming"
-=======
-	"github.com/open-telemetry/opentelemetry-operator/apis/v1beta1"
-	"github.com/open-telemetry/opentelemetry-operator/internal/autodetect/prometheus"
-	"github.com/open-telemetry/opentelemetry-operator/internal/manifests"
-	"github.com/open-telemetry/opentelemetry-operator/internal/manifests/collector/adapters"
-	"github.com/open-telemetry/opentelemetry-operator/internal/manifests/manifestutils"
-	"github.com/open-telemetry/opentelemetry-operator/internal/naming"
->>>>>>> c9a8ce25
 )
 
-// ServiceMonitor returns the service monitor for the collector.
+// ServiceMonitor returns the service monitor for the given instance.
 func ServiceMonitor(params manifests.Params) (*monitoringv1.ServiceMonitor, error) {
-	name := naming.ServiceMonitor(params.OtelCol.Name)
-	endpoints := endpointsFromConfig(params.Log, params.OtelCol)
-	if len(endpoints) > 0 {
-		return createServiceMonitor(name, params, BaseServiceType, endpoints)
-	}
-	return nil, nil
-}
-
-// ServiceMonitor returns the service monitor for the monitoring service of the collector.
-func ServiceMonitorMonitoring(params manifests.Params) (*monitoringv1.ServiceMonitor, error) {
-	name := naming.ServiceMonitor(fmt.Sprintf("%s-monitoring", params.OtelCol.Name))
-	endpoints := []monitoringv1.Endpoint{
-		{
-			Port: "monitoring",
-		},
-	}
-	return createServiceMonitor(name, params, MonitoringServiceType, endpoints)
-}
-
-// createServiceMonitor creates a Service Monitor using the provided name, the params from the instance, a label to identify the service
-// to target (like the monitoring or the collector services) and the endpoints to scrape.
-func createServiceMonitor(name string, params manifests.Params, serviceType ServiceType, endpoints []monitoringv1.Endpoint) (*monitoringv1.ServiceMonitor, error) {
-	if !shouldCreateServiceMonitor(params) {
+	if !params.OtelCol.Spec.Observability.Metrics.EnableMetrics {
+		params.Log.V(2).Info("Metrics disabled for this OTEL Collector",
+			"params.OtelCol.name", params.OtelCol.Name,
+			"params.OtelCol.namespace", params.OtelCol.Namespace,
+		)
 		return nil, nil
 	}
-
 	var sm monitoringv1.ServiceMonitor
 
-	labels := manifestutils.Labels(params.OtelCol.ObjectMeta, name, params.OtelCol.Spec.Image, ComponentOpenTelemetryCollector, []string{})
-	selectorLabels := manifestutils.SelectorLabels(params.OtelCol.ObjectMeta, ComponentOpenTelemetryCollector)
-	// This label is the one which differentiates the services
-	selectorLabels[serviceTypeLabel] = serviceType.String()
-
+	if params.OtelCol.Spec.Mode == v1beta1.ModeSidecar {
+		return nil, nil
+	}
 	sm = monitoringv1.ServiceMonitor{
 		ObjectMeta: metav1.ObjectMeta{
 			Namespace: params.OtelCol.Namespace,
-<<<<<<< HEAD
 			Name:      naming.ServiceMonitor(params.OtelCol.Name),
 			Labels: map[string]string{
 				"app.kubernetes.io/name":       naming.ServiceMonitor(params.OtelCol.Name),
 				"app.kubernetes.io/instance":   fmt.Sprintf("%s.%s", params.OtelCol.Namespace, params.OtelCol.Name),
 				"app.kubernetes.io/managed-by": "amazon-cloudwatch-agent-operator",
 			},
-=======
-			Name:      name,
-			Labels:    labels,
->>>>>>> c9a8ce25
 		},
 		Spec: monitoringv1.ServiceMonitorSpec{
-			Endpoints: endpoints,
+			Endpoints: append([]monitoringv1.Endpoint{
+				{
+					Port: "monitoring",
+				},
+			}, endpointsFromConfig(params.Log, params.OtelCol)...),
 			NamespaceSelector: monitoringv1.NamespaceSelector{
 				MatchNames: []string{params.OtelCol.Namespace},
 			},
 			Selector: metav1.LabelSelector{
-<<<<<<< HEAD
 				MatchLabels: map[string]string{
 					"app.kubernetes.io/managed-by": "amazon-cloudwatch-agent-operator",
 					"app.kubernetes.io/instance":   fmt.Sprintf("%s.%s", params.OtelCol.Namespace, params.OtelCol.Name),
 				},
-=======
-				MatchLabels: selectorLabels,
->>>>>>> c9a8ce25
 			},
 		},
 	}
@@ -95,59 +60,7 @@
 	return &sm, nil
 }
 
-<<<<<<< HEAD
 // No endpoints for service monitor currently as we need to open an endpoint from cloudwatch agent first
-func endpointsFromConfig(logger logr.Logger, otelcol v1alpha1.AmazonCloudWatchAgent) []monitoringv1.Endpoint {
+func endpointsFromConfig(logger logr.Logger, otelcol v1beta1.AmazonCloudWatchAgent) []monitoringv1.Endpoint {
 	return []monitoringv1.Endpoint{}
-=======
-func shouldCreateServiceMonitor(params manifests.Params) bool {
-	l := params.Log.WithValues(
-		"params.OtelCol.name", params.OtelCol.Name,
-		"params.OtelCol.namespace", params.OtelCol.Namespace,
-	)
-
-	if !params.OtelCol.Spec.Observability.Metrics.EnableMetrics {
-		l.V(2).Info("Metrics disabled for this OTEL Collector. ServiceMonitor will not ve created")
-		return false
-	} else if params.Config.PrometheusCRAvailability() == prometheus.NotAvailable {
-		l.V(2).Info("Cannot enable ServiceMonitor when prometheus CRDs are unavailable")
-		return false
-	} else if params.OtelCol.Spec.Mode == v1beta1.ModeSidecar {
-		l.V(2).Info("Using sidecar mode. ServiceMonitor will not be created")
-		return false
-	}
-	return true
-}
-
-func endpointsFromConfig(logger logr.Logger, otelcol v1beta1.OpenTelemetryCollector) []monitoringv1.Endpoint {
-	// TODO: https://github.com/open-telemetry/opentelemetry-operator/issues/2603
-	cfgStr, err := otelcol.Spec.Config.Yaml()
-	if err != nil {
-		logger.V(2).Error(err, "Error while marshaling to YAML")
-		return []monitoringv1.Endpoint{}
-	}
-	c, err := adapters.ConfigFromString(cfgStr)
-	if err != nil {
-		logger.V(2).Error(err, "Error while parsing the configuration")
-		return []monitoringv1.Endpoint{}
-	}
-
-	exporterPorts, err := adapters.ConfigToComponentPorts(logger, adapters.ComponentTypeExporter, c)
-	if err != nil {
-		logger.Error(err, "couldn't build service monitors from configuration")
-		return []monitoringv1.Endpoint{}
-	}
-
-	endpoints := []monitoringv1.Endpoint{}
-
-	for _, port := range exporterPorts {
-		if strings.Contains(port.Name, "prometheus") {
-			e := monitoringv1.Endpoint{
-				Port: port.Name,
-			}
-			endpoints = append(endpoints, e)
-		}
-	}
-	return endpoints
->>>>>>> c9a8ce25
 }