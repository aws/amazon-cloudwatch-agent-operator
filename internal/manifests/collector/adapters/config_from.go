// Copyright Amazon.com, Inc. or its affiliates. All Rights Reserved.
// SPDX-License-Identifier: Apache-2.0

// Package adapters is for data conversion.
package adapters

import (
	"encoding/json"
	"errors"

	"gopkg.in/yaml.v2"
)

var (
	// ErrInvalidYAML represents an error in the format of the configuration file.
	ErrInvalidYAML = errors.New("couldn't parse the yaml configuration")
	ErrInvalidJSON = errors.New("couldn't parse cloudwatch agent json configuration")
)

// ConfigFromString extracts a configuration map from the given string.
// If the given string isn't a valid YAML, ErrInvalidYAML is returned.
func ConfigFromString(configStr string) (map[interface{}]interface{}, error) {
	config := make(map[interface{}]interface{})
	if err := yaml.Unmarshal([]byte(configStr), &config); err != nil {
		return nil, ErrInvalidYAML
	}

	return config, nil
}

func ConfigFromJSONString(configStr string) (map[string]interface{}, error) {
	config := make(map[string]interface{})
	if err := json.Unmarshal([]byte(configStr), &config); err != nil {
		return nil, ErrInvalidJSON
	}

	return config, nil
}

type CwaConfig struct {
	Metrics *Metrics `json:"metrics,omitempty"`
	Logs    *Logs    `json:"logs,omitempty"`
	Traces  *Traces  `json:"traces,omitempty"`
}

type Metrics struct {
	MetricsCollected *MetricsCollected `json:"metrics_collected,omitempty"`
}

type Logs struct {
	LogMetricsCollected *LogMetricsCollected `json:"metrics_collected,omitempty"`
}

type Traces struct {
	TracesCollected *TracesCollected `json:"traces_collected,omitempty"`
}

type MetricsCollected struct {
	StatsD   *statsD   `json:"statsd,omitempty"`
	CollectD *collectD `json:"collectd,omitempty"`
<<<<<<< HEAD
	OTLP     *otlp     `json:"otlp,omitempty"`
=======
	JMX      *jmx      `json:"jmx,omitempty"`
>>>>>>> c277a413
}

type LogMetricsCollected struct {
	EMF                *emf        `json:"emf,omitempty"`
	ApplicationSignals *AppSignals `json:"application_signals,omitempty"`
	AppSignals         *AppSignals `json:"app_signals,omitempty"`
	Kubernetes         *kubernetes `json:"kubernetes,omitempty"`
	OTLP               *otlp       `json:"otlp,omitempty"`
}

type TracesCollected struct {
	XRay *xray `json:"xray,omitempty"`
	OTLP *otlp `json:"otlp,omitempty"`
}

type statsD struct {
	ServiceAddress string `json:"service_address,omitempty"`
}

type collectD struct {
	ServiceAddress string `json:"service_address,omitempty"`
}

type AppSignals struct {
	TLS *TLS `json:"tls,omitempty"`
}

type emf struct {
}

type jmx struct{}

type kubernetes struct {
	EnhancedContainerInsights bool `json:"enhanced_container_insights,omitempty"`
	AcceleratedComputeMetrics bool `json:"accelerated_compute_metrics,omitempty"`
	JMXContainerInsights      bool `json:"jmx_container_insights,omitempty"`
}

type xray struct {
	BindAddress string    `json:"bind_address,omitempty"`
	TCPProxy    *tcpProxy `json:"tcp_proxy,omitempty"`
}

type tcpProxy struct {
	BindAddress string `json:"bind_address,omitempty"`
}

type otlp struct {
	GRPCEndpoint string `json:"grpc_endpoint,omitempty"`
	HTTPEndpoint string `json:"http_endpoint,omitempty"`
}

type TLS struct {
	CertFile string `json:"cert_file,omitempty"`
	KeyFile  string `json:"key_file,omitempty"`
}

func ConfigStructFromJSONString(configStr string) (*CwaConfig, error) {
	var config *CwaConfig
	if err := json.Unmarshal([]byte(configStr), &config); err != nil {
		return nil, err
	}

	return config, nil
}

func (c *CwaConfig) GetApplicationSignalsConfig() *AppSignals {
	if c.Logs == nil {
		return nil
	}
	if c.Logs.LogMetricsCollected == nil {
		return nil
	}
	if c.Logs.LogMetricsCollected.ApplicationSignals != nil {
		return c.Logs.LogMetricsCollected.ApplicationSignals
	}
	if c.Logs.LogMetricsCollected.AppSignals != nil {
		return c.Logs.LogMetricsCollected.AppSignals
	}
	return nil
}<|MERGE_RESOLUTION|>--- conflicted
+++ resolved
@@ -58,11 +58,8 @@
 type MetricsCollected struct {
 	StatsD   *statsD   `json:"statsd,omitempty"`
 	CollectD *collectD `json:"collectd,omitempty"`
-<<<<<<< HEAD
 	OTLP     *otlp     `json:"otlp,omitempty"`
-=======
 	JMX      *jmx      `json:"jmx,omitempty"`
->>>>>>> c277a413
 }
 
 type LogMetricsCollected struct {
