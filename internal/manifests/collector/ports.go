// Copyright Amazon.com, Inc. or its affiliates. All Rights Reserved.
// SPDX-License-Identifier: Apache-2.0

package collector

import (
	"errors"
	"fmt"
	"regexp"
	"sort"
	"strconv"
	"strings"

	"github.com/go-logr/logr"
	"go.uber.org/zap"
	corev1 "k8s.io/api/core/v1"
	"k8s.io/apimachinery/pkg/util/validation"

	"github.com/aws/amazon-cloudwatch-agent-operator/internal/manifests/collector/adapters"
	"github.com/aws/amazon-cloudwatch-agent-operator/internal/naming"
)

const (
<<<<<<< HEAD
	StatsD            = "statsd"
	CollectD          = "collectd"
	XrayProxy         = "aws-proxy"
	XrayTraces        = "aws-traces"
	OtlpGrpc          = "otlp-grpc"
	OtlpHttp          = "otlp-http"
	AppSignalsGrpc    = "appsig-grpc"
	AppSignalsHttp    = "appsig-http"
	AppSignalsProxy   = "appsig-xray"
	AppSignalsGrpcSA  = ":4315"
	AppSignalsHttpSA  = ":4316"
	AppSignalsProxySA = ":2000"
	EMF               = "emf"
	EMFTcp            = "emf-tcp"
	EMFUdp            = "emf-udp"
	CWA               = "cwa-"
	JmxHttp           = "jmx-http"
=======
	StatsD             = "statsd"
	CollectD           = "collectd"
	XrayProxy          = "aws-proxy"
	XrayTraces         = "aws-traces"
	OtlpGrpc           = "otlp-grpc"
	OtlpHttp           = "otlp-http"
	AppSignalsGrpc     = "appsig-grpc"
	AppSignalsHttp     = "appsig-http"
	AppSignalsProxy    = "appsig-xray"
	AppSignalsGrpcSA   = ":4315"
	AppSignalsHttpSA   = ":4316"
	AppSignalsProxySA  = ":2000"
	AppSignalsServerSA = ":4311"
	EMF                = "emf"
	EMFTcp             = "emf-tcp"
	EMFUdp             = "emf-udp"
	CWA                = "cwa-"
	JmxHttp            = "jmx-http"
	Server             = "server"
>>>>>>> 8e78c016
)

var receiverDefaultPortsMap = map[string]int32{
	StatsD:     8125,
	CollectD:   25826,
	XrayTraces: 2000,
	JmxHttp:    4314,
	OtlpGrpc:   4317,
	OtlpHttp:   4318,
	EMF:        25888,
}

var AppSignalsPortToServicePortMap = map[int32][]corev1.ServicePort{
	4315: {{
		Name: AppSignalsGrpc,
		Port: 4315,
	}},
	4316: {{
		Name: AppSignalsHttp,
		Port: 4316,
	}},
	2000: {{
		Name: AppSignalsProxy,
		Port: 2000,
	}},
}

func PortMapToServicePortList(portMap map[int32][]corev1.ServicePort) []corev1.ServicePort {
	ports := make([]corev1.ServicePort, 0, len(portMap))
	for _, plist := range portMap {
		for _, p := range plist {
			ports = append(ports, p)
		}
	}
	sort.Slice(ports, func(i, j int) bool {
		return ports[i].Name < ports[j].Name
	})
	return ports
}

func getContainerPorts(logger logr.Logger, cfg string, otelCfg string, specPorts []corev1.ServicePort) map[string]corev1.ContainerPort {
	ports := map[string]corev1.ContainerPort{}
	var servicePorts []corev1.ServicePort
	config, err := adapters.ConfigStructFromJSONString(cfg)
	if err != nil {
		logger.Error(err, "error parsing cw agent config")
		return ports
	}
	servicePorts = getServicePortsFromCWAgentConfig(logger, config)

	if otelCfg != "" {
		otelConfig, err := adapters.ConfigFromString(otelCfg)
		if err != nil {
			logger.Error(err, "error parsing cw agent otel config")
		} else {
			otelPorts, otelPortsErr := adapters.GetServicePortsFromCWAgentOtelConfig(logger, otelConfig)
			if otelPortsErr != nil {
				logger.Error(otelPortsErr, "error parsing ports from cw agent otel config")
			}
			servicePorts = append(servicePorts, otelPorts...)
		}
	}

	for _, p := range servicePorts {
		truncName := naming.Truncate(p.Name, maxPortLen)
		if p.Name != truncName {
			logger.Info("truncating container port name",
				zap.String("port.name.prev", p.Name), zap.String("port.name.new", truncName))
		}
		nameErrs := validation.IsValidPortName(truncName)
		numErrs := validation.IsValidPortNum(int(p.Port))
		if len(nameErrs) > 0 || len(numErrs) > 0 {
			logger.Info("dropping invalid container port", zap.String("port.name", truncName), zap.Int32("port.num", p.Port),
				zap.Strings("port.name.errs", nameErrs), zap.Strings("num.errs", numErrs))
			continue
		}
		// remove duplicate ports
		if isDuplicatePort(ports, p) {
			logger.Info("dropping duplicate container port", zap.String("port.name", truncName), zap.Int32("port.num", p.Port))
			continue
		}

		ports[truncName] = corev1.ContainerPort{
			Name:          truncName,
			ContainerPort: p.Port,
			Protocol:      p.Protocol,
		}
	}

	for _, p := range specPorts {
		ports[p.Name] = corev1.ContainerPort{
			Name:          p.Name,
			ContainerPort: p.Port,
			Protocol:      p.Protocol,
		}
	}
	return ports
}

func getServicePortsFromCWAgentConfig(logger logr.Logger, config *adapters.CwaConfig) []corev1.ServicePort {
	servicePortsMap := make(map[int32][]corev1.ServicePort)

	getApplicationSignalsReceiversServicePorts(logger, config, servicePortsMap)
	getMetricsReceiversServicePorts(logger, config, servicePortsMap)
	getLogsReceiversServicePorts(logger, config, servicePortsMap)
	getTracesReceiversServicePorts(logger, config, servicePortsMap)

	return PortMapToServicePortList(servicePortsMap)
}

func isAppSignalEnabled(config *adapters.CwaConfig) bool {
	return config.GetApplicationSignalsConfig() != nil
}

func getMetricsReceiversServicePorts(logger logr.Logger, config *adapters.CwaConfig, servicePortsMap map[int32][]corev1.ServicePort) {
	if config.Metrics == nil || config.Metrics.MetricsCollected == nil {
		return
	}
	//StatD - https://docs.aws.amazon.com/AmazonCloudWatch/latest/monitoring/CloudWatch-Agent-custom-metrics-statsd.html
	if config.Metrics.MetricsCollected.StatsD != nil {
		getReceiverServicePort(logger, config.Metrics.MetricsCollected.StatsD.ServiceAddress, StatsD, corev1.ProtocolUDP, servicePortsMap)
	}
	//CollectD - https://docs.aws.amazon.com/AmazonCloudWatch/latest/monitoring/CloudWatch-Agent-custom-metrics-collectd.html
	if config.Metrics.MetricsCollected.CollectD != nil {
		getReceiverServicePort(logger, config.Metrics.MetricsCollected.CollectD.ServiceAddress, CollectD, corev1.ProtocolUDP, servicePortsMap)
	}

	//OTLP
	if config.Metrics.MetricsCollected.OTLP != nil {
		//GRPC
		getReceiverServicePort(logger, config.Metrics.MetricsCollected.OTLP.GRPCEndpoint, OtlpGrpc, corev1.ProtocolTCP, servicePortsMap)
		//HTTP
		getReceiverServicePort(logger, config.Metrics.MetricsCollected.OTLP.HTTPEndpoint, OtlpHttp, corev1.ProtocolTCP, servicePortsMap)
	}

	if config.Metrics.MetricsCollected.JMX != nil {
		getReceiverServicePort(logger, "", JmxHttp, corev1.ProtocolTCP, servicePortsMap)
	}
}

func getReceiverServicePort(logger logr.Logger, serviceAddress string, receiverName string, protocol corev1.Protocol, servicePortsMap map[int32][]corev1.ServicePort) {
	if serviceAddress != "" {
		port, err := portFromEndpoint(serviceAddress)
		if err != nil {
			logger.Error(err, "error parsing port from endpoint for receiver", zap.String("endpoint", serviceAddress), zap.String("receiver", receiverName))
		} else {
			if _, ok := servicePortsMap[port]; ok {
				logger.Info("Duplicate port has been configured in Agent Config for port", zap.Int32("port", port))
			} else {
				name := CWA + receiverName
				if receiverName == OtlpGrpc || receiverName == OtlpHttp {
					name = fmt.Sprintf("%s-%d", receiverName, port)
				}
				sp := corev1.ServicePort{
					Name:     name,
					Port:     port,
					Protocol: protocol,
				}
				servicePortsMap[port] = []corev1.ServicePort{sp}
			}
		}
	} else {
		if _, ok := servicePortsMap[receiverDefaultPortsMap[receiverName]]; ok {
			logger.Info("Duplicate port has been configured in Agent Config for port", zap.Int32("port", receiverDefaultPortsMap[receiverName]))
		} else {
			sp := corev1.ServicePort{
				Name:     receiverName,
				Port:     receiverDefaultPortsMap[receiverName],
				Protocol: protocol,
			}
			servicePortsMap[receiverDefaultPortsMap[receiverName]] = []corev1.ServicePort{sp}
		}
	}
}

func getLogsReceiversServicePorts(logger logr.Logger, config *adapters.CwaConfig, servicePortsMap map[int32][]corev1.ServicePort) {
	if config.Logs == nil || config.Logs.LogMetricsCollected == nil {
		return
	}

	//EMF - https://docs.aws.amazon.com/AmazonCloudWatch/latest/monitoring/CloudWatch_Embedded_Metric_Format_Generation_CloudWatch_Agent.html
	if config.Logs.LogMetricsCollected.EMF != nil {
		if _, ok := servicePortsMap[receiverDefaultPortsMap[EMF]]; ok {
			logger.Info("Duplicate port has been configured in Agent Config for port", zap.Int32("port", receiverDefaultPortsMap[EMF]))
		} else {
			tcp := corev1.ServicePort{
				Name:     EMFTcp,
				Port:     receiverDefaultPortsMap[EMF],
				Protocol: corev1.ProtocolTCP,
			}
			udp := corev1.ServicePort{
				Name:     EMFUdp,
				Port:     receiverDefaultPortsMap[EMF],
				Protocol: corev1.ProtocolUDP,
			}
			servicePortsMap[receiverDefaultPortsMap[EMF]] = []corev1.ServicePort{tcp, udp}
		}
	}

	//OTLP
	if config.Logs.LogMetricsCollected.OTLP != nil {
		//GRPC
		getReceiverServicePort(logger, config.Logs.LogMetricsCollected.OTLP.GRPCEndpoint, OtlpGrpc, corev1.ProtocolTCP, servicePortsMap)
		//HTTP
		getReceiverServicePort(logger, config.Logs.LogMetricsCollected.OTLP.HTTPEndpoint, OtlpHttp, corev1.ProtocolTCP, servicePortsMap)
	}

	//JMX Container Insights
	if config.Logs.LogMetricsCollected.Kubernetes != nil && config.Logs.LogMetricsCollected.Kubernetes.JMXContainerInsights {
		if _, ok := servicePortsMap[receiverDefaultPortsMap[JmxHttp]]; ok {
			logger.Info("Duplicate port has been configured in Agent Config for port", zap.Int32("port", receiverDefaultPortsMap[JmxHttp]))
		} else {
			tcp := corev1.ServicePort{
				Name:     JmxHttp,
				Port:     receiverDefaultPortsMap[JmxHttp],
				Protocol: corev1.ProtocolTCP,
			}
			servicePortsMap[receiverDefaultPortsMap[JmxHttp]] = []corev1.ServicePort{tcp}
		}
	}
}

func getTracesReceiversServicePorts(logger logr.Logger, config *adapters.CwaConfig, servicePortsMap map[int32][]corev1.ServicePort) []corev1.ServicePort {
	var tracesPorts []corev1.ServicePort

	if config.Traces == nil || config.Traces.TracesCollected == nil {
		return tracesPorts
	}
	//Traces - https://docs.aws.amazon.com/AmazonCloudWatch/latest/monitoring/CloudWatch-Agent-Configuration-File-Details.html#CloudWatch-Agent-Configuration-File-Tracessection
	//OTLP
	if config.Traces.TracesCollected.OTLP != nil {
		//GRPC
		getReceiverServicePort(logger, config.Traces.TracesCollected.OTLP.GRPCEndpoint, OtlpGrpc, corev1.ProtocolTCP, servicePortsMap)
		//HTTP
		getReceiverServicePort(logger, config.Traces.TracesCollected.OTLP.HTTPEndpoint, OtlpHttp, corev1.ProtocolTCP, servicePortsMap)

	}
	//Xray
	if config.Traces.TracesCollected.XRay != nil {
		getReceiverServicePort(logger, config.Traces.TracesCollected.XRay.BindAddress, XrayTraces, corev1.ProtocolUDP, servicePortsMap)
		if config.Traces.TracesCollected.XRay.TCPProxy != nil {
			getReceiverServicePort(logger, config.Traces.TracesCollected.XRay.TCPProxy.BindAddress, XrayProxy, corev1.ProtocolTCP, servicePortsMap)
		}
	}
	return tracesPorts
}

func getApplicationSignalsReceiversServicePorts(logger logr.Logger, config *adapters.CwaConfig, servicePortsMap map[int32][]corev1.ServicePort) {
	if !isAppSignalEnabled(config) {
		return
	}

	getReceiverServicePort(logger, AppSignalsGrpcSA, AppSignalsGrpc, corev1.ProtocolTCP, servicePortsMap)
	getReceiverServicePort(logger, AppSignalsHttpSA, AppSignalsHttp, corev1.ProtocolTCP, servicePortsMap)
	getReceiverServicePort(logger, AppSignalsProxySA, AppSignalsProxy, corev1.ProtocolTCP, servicePortsMap)
	getReceiverServicePort(logger, AppSignalsServerSA, Server, corev1.ProtocolTCP, servicePortsMap)
}

func getApplicationSignalsReceiversServicePorts(logger logr.Logger, config *adapters.CwaConfig, servicePortsMap map[int32][]corev1.ServicePort) {
	if !isAppSignalEnabled(config) {
		return
	}

	getReceiverServicePort(logger, AppSignalsGrpcSA, AppSignalsGrpc, corev1.ProtocolTCP, servicePortsMap)
	getReceiverServicePort(logger, AppSignalsHttpSA, AppSignalsHttp, corev1.ProtocolTCP, servicePortsMap)
	getReceiverServicePort(logger, AppSignalsProxySA, AppSignalsProxy, corev1.ProtocolTCP, servicePortsMap)
}

func portFromEndpoint(endpoint string) (int32, error) {
	var err error
	var port int64

	r := regexp.MustCompile(":[0-9]+")

	if r.MatchString(endpoint) {
		port, err = strconv.ParseInt(strings.Replace(r.FindString(endpoint), ":", "", -1), 10, 32)

		if err != nil {
			return 0, err
		}
	}

	if port == 0 {
		return 0, errors.New("port should not be empty")
	}

	return int32(port), err
}

func isDuplicatePort(portsMap map[string]corev1.ContainerPort, servicePort corev1.ServicePort) bool {
	for _, containerPort := range portsMap {
		if containerPort.Protocol == servicePort.Protocol && containerPort.ContainerPort == servicePort.Port {
			return true
		}
	}
	return false
}<|MERGE_RESOLUTION|>--- conflicted
+++ resolved
@@ -21,7 +21,6 @@
 )
 
 const (
-<<<<<<< HEAD
 	StatsD            = "statsd"
 	CollectD          = "collectd"
 	XrayProxy         = "aws-proxy"
@@ -34,32 +33,13 @@
 	AppSignalsGrpcSA  = ":4315"
 	AppSignalsHttpSA  = ":4316"
 	AppSignalsProxySA = ":2000"
+	AppSignalsServerSA = ":4311"
 	EMF               = "emf"
 	EMFTcp            = "emf-tcp"
 	EMFUdp            = "emf-udp"
 	CWA               = "cwa-"
 	JmxHttp           = "jmx-http"
-=======
-	StatsD             = "statsd"
-	CollectD           = "collectd"
-	XrayProxy          = "aws-proxy"
-	XrayTraces         = "aws-traces"
-	OtlpGrpc           = "otlp-grpc"
-	OtlpHttp           = "otlp-http"
-	AppSignalsGrpc     = "appsig-grpc"
-	AppSignalsHttp     = "appsig-http"
-	AppSignalsProxy    = "appsig-xray"
-	AppSignalsGrpcSA   = ":4315"
-	AppSignalsHttpSA   = ":4316"
-	AppSignalsProxySA  = ":2000"
-	AppSignalsServerSA = ":4311"
-	EMF                = "emf"
-	EMFTcp             = "emf-tcp"
-	EMFUdp             = "emf-udp"
-	CWA                = "cwa-"
-	JmxHttp            = "jmx-http"
 	Server             = "server"
->>>>>>> 8e78c016
 )
 
 var receiverDefaultPortsMap = map[string]int32{
@@ -318,16 +298,6 @@
 	getReceiverServicePort(logger, AppSignalsServerSA, Server, corev1.ProtocolTCP, servicePortsMap)
 }
 
-func getApplicationSignalsReceiversServicePorts(logger logr.Logger, config *adapters.CwaConfig, servicePortsMap map[int32][]corev1.ServicePort) {
-	if !isAppSignalEnabled(config) {
-		return
-	}
-
-	getReceiverServicePort(logger, AppSignalsGrpcSA, AppSignalsGrpc, corev1.ProtocolTCP, servicePortsMap)
-	getReceiverServicePort(logger, AppSignalsHttpSA, AppSignalsHttp, corev1.ProtocolTCP, servicePortsMap)
-	getReceiverServicePort(logger, AppSignalsProxySA, AppSignalsProxy, corev1.ProtocolTCP, servicePortsMap)
-}
-
 func portFromEndpoint(endpoint string) (int32, error) {
 	var err error
 	var port int64
