// Copyright Amazon.com, Inc. or its affiliates. All Rights Reserved.
// SPDX-License-Identifier: Apache-2.0

package collector

import (
	"errors"
	"regexp"
	"sort"
	"strconv"
	"strings"

	"github.com/go-logr/logr"
	"go.uber.org/zap"
	"k8s.io/apimachinery/pkg/util/validation"

	"github.com/aws/amazon-cloudwatch-agent-operator/internal/manifests/collector/adapters"
	"github.com/aws/amazon-cloudwatch-agent-operator/internal/naming"

	corev1 "k8s.io/api/core/v1"
)

const (
	StatsD            = "statsd"
	CollectD          = "collectd"
	XrayProxy         = "aws-proxy"
	XrayTraces        = "aws-traces"
	OtlpGrpc          = "otlp-grpc"
	OtlpHttp          = "otlp-http"
	AppSignalsGrpc    = "appsig-grpc"
	AppSignalsHttp    = "appsig-http"
	AppSignalsProxy   = "appsig-xray"
	AppSignalsGrpcSA  = ":4315"
	AppSignalsHttpSA  = ":4316"
	AppSignalsProxySA = ":2000"
	EMF               = "emf"
	EMFTcp            = "emf-tcp"
	EMFUdp            = "emf-udp"
	CWA               = "cwa-"
	JmxHttp           = "jmx-http"
)

var receiverDefaultPortsMap = map[string]int32{
	StatsD:     8125,
	CollectD:   25826,
	XrayTraces: 2000,
	JmxHttp:    4314,
	OtlpGrpc:   4317,
	OtlpHttp:   4318,
	EMF:        25888,
}

var AppSignalsPortToServicePortMap = map[int32][]corev1.ServicePort{
	4315: {{
		Name: AppSignalsGrpc,
		Port: 4315,
	}},
	4316: {{
		Name: AppSignalsHttp,
		Port: 4316,
	}},
	2000: {{
		Name: AppSignalsProxy,
		Port: 2000,
	}},
}

func PortMapToServicePortList(portMap map[int32][]corev1.ServicePort) []corev1.ServicePort {
	ports := make([]corev1.ServicePort, 0, len(portMap))
	for _, plist := range portMap {
		for _, p := range plist {
			ports = append(ports, p)
		}
	}
	sort.Slice(ports, func(i, j int) bool {
		return ports[i].Name < ports[j].Name
	})
	return ports
}

func getContainerPorts(logger logr.Logger, cfg string, otelCfg string, specPorts []corev1.ServicePort) map[string]corev1.ContainerPort {
	ports := map[string]corev1.ContainerPort{}
	var servicePorts []corev1.ServicePort
	config, err := adapters.ConfigStructFromJSONString(cfg)
	if err != nil {
		logger.Error(err, "error parsing cw agent config")
		return ports
	}
	servicePorts = getServicePortsFromCWAgentConfig(logger, config)

	if otelCfg != "" {
		otelConfig, err := adapters.ConfigFromString(otelCfg)
		if err != nil {
			logger.Error(err, "error parsing cw agent otel config")
		} else {
			otelPorts, otelPortsErr := adapters.GetServicePortsFromCWAgentOtelConfig(logger, otelConfig)
			if otelPortsErr != nil {
				logger.Error(otelPortsErr, "error parsing ports from cw agent otel config")
			}
			servicePorts = append(servicePorts, otelPorts...)
		}
	}

	for _, p := range servicePorts {
		truncName := naming.Truncate(p.Name, maxPortLen)
		if p.Name != truncName {
			logger.Info("truncating container port name",
				zap.String("port.name.prev", p.Name), zap.String("port.name.new", truncName))
		}
		nameErrs := validation.IsValidPortName(truncName)
		numErrs := validation.IsValidPortNum(int(p.Port))
		if len(nameErrs) > 0 || len(numErrs) > 0 {
			logger.Info("dropping invalid container port", zap.String("port.name", truncName), zap.Int32("port.num", p.Port),
				zap.Strings("port.name.errs", nameErrs), zap.Strings("num.errs", numErrs))
			continue
		}
		// remove duplicate ports
		if isDuplicatePort(ports, p) {
			logger.Info("dropping duplicate container port", zap.String("port.name", truncName), zap.Int32("port.num", p.Port))
			continue
		}

		ports[truncName] = corev1.ContainerPort{
			Name:          truncName,
			ContainerPort: p.Port,
			Protocol:      p.Protocol,
		}
	}

	for _, p := range specPorts {
		ports[p.Name] = corev1.ContainerPort{
			Name:          p.Name,
			ContainerPort: p.Port,
			Protocol:      p.Protocol,
		}
	}
	return ports
}

func getServicePortsFromCWAgentConfig(logger logr.Logger, config *adapters.CwaConfig) []corev1.ServicePort {
	servicePortsMap := make(map[int32][]corev1.ServicePort)

	getApplicationSignalsReceiversServicePorts(logger, config, servicePortsMap)
	getMetricsReceiversServicePorts(logger, config, servicePortsMap)
	getLogsReceiversServicePorts(logger, config, servicePortsMap)
	getTracesReceiversServicePorts(logger, config, servicePortsMap)

	return PortMapToServicePortList(servicePortsMap)
}

func isAppSignalEnabled(config *adapters.CwaConfig) bool {
	return config.GetApplicationSignalsConfig() != nil
}

func getMetricsReceiversServicePorts(logger logr.Logger, config *adapters.CwaConfig, servicePortsMap map[int32][]corev1.ServicePort) {
	if config.Metrics == nil || config.Metrics.MetricsCollected == nil {
		return
	}
	//StatD - https://docs.aws.amazon.com/AmazonCloudWatch/latest/monitoring/CloudWatch-Agent-custom-metrics-statsd.html
	if config.Metrics.MetricsCollected.StatsD != nil {
		getReceiverServicePort(logger, config.Metrics.MetricsCollected.StatsD.ServiceAddress, StatsD, corev1.ProtocolUDP, servicePortsMap)
	}
	//CollectD - https://docs.aws.amazon.com/AmazonCloudWatch/latest/monitoring/CloudWatch-Agent-custom-metrics-collectd.html
	if config.Metrics.MetricsCollected.CollectD != nil {
		getReceiverServicePort(logger, config.Metrics.MetricsCollected.CollectD.ServiceAddress, CollectD, corev1.ProtocolUDP, servicePortsMap)
	}
<<<<<<< HEAD

	//OTLP
	if config.Metrics.MetricsCollected.OTLP != nil {
		//GRPC
		getReceiverServicePort(logger, config.Metrics.MetricsCollected.OTLP.GRPCEndpoint, OtlpGrpc, corev1.ProtocolTCP, servicePortsMap)
		//HTTP
		getReceiverServicePort(logger, config.Metrics.MetricsCollected.OTLP.HTTPEndpoint, OtlpHttp, corev1.ProtocolTCP, servicePortsMap)
=======
	if config.Metrics.MetricsCollected.JMX != nil {
		getReceiverServicePort(logger, "", JmxHttp, corev1.ProtocolTCP, servicePortsMap)
>>>>>>> c277a413
	}
}

func getReceiverServicePort(logger logr.Logger, serviceAddress string, receiverName string, protocol corev1.Protocol, servicePortsMap map[int32][]corev1.ServicePort) {
	if serviceAddress != "" {
		port, err := portFromEndpoint(serviceAddress)
		if err != nil {
			logger.Error(err, "error parsing port from endpoint for receiver", zap.String("endpoint", serviceAddress), zap.String("receiver", receiverName))
		} else {
			if _, ok := servicePortsMap[port]; ok {
				logger.Info("Duplicate port has been configured in Agent Config for port", zap.Int32("port", port))
			} else {
				sp := corev1.ServicePort{
					Name:     CWA + receiverName,
					Port:     port,
					Protocol: protocol,
				}
				servicePortsMap[port] = []corev1.ServicePort{sp}
			}
		}
	} else {
		if _, ok := servicePortsMap[receiverDefaultPortsMap[receiverName]]; ok {
			logger.Info("Duplicate port has been configured in Agent Config for port", zap.Int32("port", receiverDefaultPortsMap[receiverName]))
		} else {
			sp := corev1.ServicePort{
				Name:     receiverName,
				Port:     receiverDefaultPortsMap[receiverName],
				Protocol: protocol,
			}
			servicePortsMap[receiverDefaultPortsMap[receiverName]] = []corev1.ServicePort{sp}
		}
	}
}

func getLogsReceiversServicePorts(logger logr.Logger, config *adapters.CwaConfig, servicePortsMap map[int32][]corev1.ServicePort) {
	if config.Logs == nil || config.Logs.LogMetricsCollected == nil {
		return
	}

	//EMF - https://docs.aws.amazon.com/AmazonCloudWatch/latest/monitoring/CloudWatch_Embedded_Metric_Format_Generation_CloudWatch_Agent.html
	if config.Logs.LogMetricsCollected.EMF != nil {
		if _, ok := servicePortsMap[receiverDefaultPortsMap[EMF]]; ok {
			logger.Info("Duplicate port has been configured in Agent Config for port", zap.Int32("port", receiverDefaultPortsMap[EMF]))
		} else {
			tcp := corev1.ServicePort{
				Name:     EMFTcp,
				Port:     receiverDefaultPortsMap[EMF],
				Protocol: corev1.ProtocolTCP,
			}
			udp := corev1.ServicePort{
				Name:     EMFUdp,
				Port:     receiverDefaultPortsMap[EMF],
				Protocol: corev1.ProtocolUDP,
			}
			servicePortsMap[receiverDefaultPortsMap[EMF]] = []corev1.ServicePort{tcp, udp}
		}
	}

<<<<<<< HEAD
	//OTLP
	if config.Logs.LogMetricsCollected.OTLP != nil {
		//GRPC
		getReceiverServicePort(logger, config.Logs.LogMetricsCollected.OTLP.GRPCEndpoint, OtlpGrpc, corev1.ProtocolTCP, servicePortsMap)
		//HTTP
		getReceiverServicePort(logger, config.Logs.LogMetricsCollected.OTLP.HTTPEndpoint, OtlpHttp, corev1.ProtocolTCP, servicePortsMap)
=======
	//JMX Container Insights
	if config.Logs != nil && config.Logs.LogMetricsCollected != nil && config.Logs.LogMetricsCollected.Kubernetes != nil && config.Logs.LogMetricsCollected.Kubernetes.JMXContainerInsights {
		if _, ok := servicePortsMap[receiverDefaultPortsMap[JmxHttp]]; ok {
			logger.Info("Duplicate port has been configured in Agent Config for port", zap.Int32("port", receiverDefaultPortsMap[JmxHttp]))
		} else {
			tcp := corev1.ServicePort{
				Name:     JmxHttp,
				Port:     receiverDefaultPortsMap[JmxHttp],
				Protocol: corev1.ProtocolTCP,
			}
			servicePortsMap[receiverDefaultPortsMap[JmxHttp]] = []corev1.ServicePort{tcp}
		}
>>>>>>> c277a413
	}
}

func getTracesReceiversServicePorts(logger logr.Logger, config *adapters.CwaConfig, servicePortsMap map[int32][]corev1.ServicePort) []corev1.ServicePort {
	var tracesPorts []corev1.ServicePort

	if config.Traces == nil || config.Traces.TracesCollected == nil {
		return tracesPorts
	}
	//Traces - https://docs.aws.amazon.com/AmazonCloudWatch/latest/monitoring/CloudWatch-Agent-Configuration-File-Details.html#CloudWatch-Agent-Configuration-File-Tracessection
	//OTLP
	if config.Traces.TracesCollected.OTLP != nil {
		//GRPC
		getReceiverServicePort(logger, config.Traces.TracesCollected.OTLP.GRPCEndpoint, OtlpGrpc, corev1.ProtocolTCP, servicePortsMap)
		//HTTP
		getReceiverServicePort(logger, config.Traces.TracesCollected.OTLP.HTTPEndpoint, OtlpHttp, corev1.ProtocolTCP, servicePortsMap)

	}
	//Xray
	if config.Traces.TracesCollected.XRay != nil {
		getReceiverServicePort(logger, config.Traces.TracesCollected.XRay.BindAddress, XrayTraces, corev1.ProtocolUDP, servicePortsMap)
		if config.Traces.TracesCollected.XRay.TCPProxy != nil {
			getReceiverServicePort(logger, config.Traces.TracesCollected.XRay.TCPProxy.BindAddress, XrayProxy, corev1.ProtocolTCP, servicePortsMap)
		}
	}
	return tracesPorts
}

func getAppSignalsServicePortsMap() map[int32][]corev1.ServicePort {
	servicePortMap := make(map[int32][]corev1.ServicePort)
	for k, v := range AppSignalsPortToServicePortMap {
		servicePortMap[k] = v
	}
	return servicePortMap
}

func getApplicationSignalsReceiversServicePorts(logger logr.Logger, config *adapters.CwaConfig, servicePortsMap map[int32][]corev1.ServicePort) {
	if !isAppSignalEnabled(config) {
		return
	}

	getReceiverServicePort(logger, AppSignalsGrpcSA, AppSignalsGrpc, corev1.ProtocolTCP, servicePortsMap)
	getReceiverServicePort(logger, AppSignalsHttpSA, AppSignalsHttp, corev1.ProtocolTCP, servicePortsMap)
	getReceiverServicePort(logger, AppSignalsProxySA, AppSignalsProxy, corev1.ProtocolTCP, servicePortsMap)
}

func portFromEndpoint(endpoint string) (int32, error) {
	var err error
	var port int64

	r := regexp.MustCompile(":[0-9]+")

	if r.MatchString(endpoint) {
		port, err = strconv.ParseInt(strings.Replace(r.FindString(endpoint), ":", "", -1), 10, 32)

		if err != nil {
			return 0, err
		}
	}

	if port == 0 {
		return 0, errors.New("port should not be empty")
	}

	return int32(port), err
}

func isDuplicatePort(portsMap map[string]corev1.ContainerPort, servicePort corev1.ServicePort) bool {
	for _, containerPort := range portsMap {
		if containerPort.Protocol == servicePort.Protocol && containerPort.ContainerPort == servicePort.Port {
			return true
		}
	}
	return false
}<|MERGE_RESOLUTION|>--- conflicted
+++ resolved
@@ -164,7 +164,6 @@
 	if config.Metrics.MetricsCollected.CollectD != nil {
 		getReceiverServicePort(logger, config.Metrics.MetricsCollected.CollectD.ServiceAddress, CollectD, corev1.ProtocolUDP, servicePortsMap)
 	}
-<<<<<<< HEAD
 
 	//OTLP
 	if config.Metrics.MetricsCollected.OTLP != nil {
@@ -172,10 +171,10 @@
 		getReceiverServicePort(logger, config.Metrics.MetricsCollected.OTLP.GRPCEndpoint, OtlpGrpc, corev1.ProtocolTCP, servicePortsMap)
 		//HTTP
 		getReceiverServicePort(logger, config.Metrics.MetricsCollected.OTLP.HTTPEndpoint, OtlpHttp, corev1.ProtocolTCP, servicePortsMap)
-=======
+  }
+    
 	if config.Metrics.MetricsCollected.JMX != nil {
 		getReceiverServicePort(logger, "", JmxHttp, corev1.ProtocolTCP, servicePortsMap)
->>>>>>> c277a413
 	}
 }
 
@@ -234,16 +233,16 @@
 		}
 	}
 
-<<<<<<< HEAD
 	//OTLP
 	if config.Logs.LogMetricsCollected.OTLP != nil {
 		//GRPC
 		getReceiverServicePort(logger, config.Logs.LogMetricsCollected.OTLP.GRPCEndpoint, OtlpGrpc, corev1.ProtocolTCP, servicePortsMap)
 		//HTTP
 		getReceiverServicePort(logger, config.Logs.LogMetricsCollected.OTLP.HTTPEndpoint, OtlpHttp, corev1.ProtocolTCP, servicePortsMap)
-=======
+  }
+  
 	//JMX Container Insights
-	if config.Logs != nil && config.Logs.LogMetricsCollected != nil && config.Logs.LogMetricsCollected.Kubernetes != nil && config.Logs.LogMetricsCollected.Kubernetes.JMXContainerInsights {
+	if config.Logs.LogMetricsCollected.Kubernetes != nil && config.Logs.LogMetricsCollected.Kubernetes.JMXContainerInsights {
 		if _, ok := servicePortsMap[receiverDefaultPortsMap[JmxHttp]]; ok {
 			logger.Info("Duplicate port has been configured in Agent Config for port", zap.Int32("port", receiverDefaultPortsMap[JmxHttp]))
 		} else {
@@ -254,7 +253,6 @@
 			}
 			servicePortsMap[receiverDefaultPortsMap[JmxHttp]] = []corev1.ServicePort{tcp}
 		}
->>>>>>> c277a413
 	}
 }
 
