--- conflicted
+++ resolved
@@ -10,18 +10,10 @@
 	"github.com/go-logr/logr"
 	corev1 "k8s.io/api/core/v1"
 
-<<<<<<< HEAD
-	"github.com/aws/amazon-cloudwatch-agent-operator/apis/v1alpha1"
+	"github.com/aws/amazon-cloudwatch-agent-operator/apis/v1beta1"
 	"github.com/aws/amazon-cloudwatch-agent-operator/internal/config"
 	"github.com/aws/amazon-cloudwatch-agent-operator/internal/manifests/collector/adapters"
 	"github.com/aws/amazon-cloudwatch-agent-operator/internal/naming"
-=======
-	"github.com/open-telemetry/opentelemetry-operator/apis/v1beta1"
-	"github.com/open-telemetry/opentelemetry-operator/internal/config"
-	"github.com/open-telemetry/opentelemetry-operator/internal/manifests/collector/adapters"
-	"github.com/open-telemetry/opentelemetry-operator/internal/naming"
-	"github.com/open-telemetry/opentelemetry-operator/pkg/featuregate"
->>>>>>> c9a8ce25
 )
 
 // maxPortLen allows us to truncate a port name according to what is considered valid port syntax:
@@ -29,41 +21,13 @@
 const maxPortLen = 15
 
 // Container builds a container for the given collector.
-<<<<<<< HEAD
-func Container(cfg config.Config, logger logr.Logger, agent v1alpha1.AmazonCloudWatchAgent, addConfig bool) corev1.Container {
+func Container(cfg config.Config, logger logr.Logger, agent v1beta1.AmazonCloudWatchAgent, addConfig bool) corev1.Container {
 	image := agent.Spec.Image
-=======
-func Container(cfg config.Config, logger logr.Logger, otelcol v1beta1.OpenTelemetryCollector, addConfig bool) corev1.Container {
-	image := otelcol.Spec.Image
->>>>>>> c9a8ce25
 	if len(image) == 0 {
 		image = cfg.CollectorImage()
 	}
 
-<<<<<<< HEAD
 	ports := getContainerPorts(logger, agent.Spec.Config, agent.Spec.Ports)
-=======
-	configYaml, err := otelcol.Spec.Config.Yaml()
-	if err != nil {
-		logger.Error(err, "could not convert json to yaml")
-		return corev1.Container{}
-	}
-
-	// build container ports from service ports
-	ports, err := getConfigContainerPorts(logger, configYaml, otelcol.Spec.Config)
-	if err != nil {
-		logger.Error(err, "container ports config")
-	}
-
-	for _, p := range otelcol.Spec.Ports {
-		ports[p.Name] = corev1.ContainerPort{
-			Name:          p.Name,
-			ContainerPort: p.Port,
-			Protocol:      p.Protocol,
-			HostPort:      p.HostPort,
-		}
-	}
->>>>>>> c9a8ce25
 
 	var volumeMounts []corev1.VolumeMount
 	argsMap := agent.Spec.Args
@@ -72,18 +36,18 @@
 	}
 	// defines the output (sorted) array for final output
 	var args []string
-	// When adding a config via v1alpha1.AmazonCloudWatchAgentSpec.Config, we ensure that it is always the
+	// When adding a config via v1beta1.AmazonCloudWatchAgentSpec.Config, we ensure that it is always the
 	// first item in the args. At the time of writing, although multiple configs are allowed in the
 	// cloudwatch agent, the operator has yet to implement such functionality.  When multiple configs
 	// are present they should be merged in a deterministic manner using the order given, and because
-	// v1alpha1.AmazonCloudWatchAgentSpec.Config is a required field we assume that it will always be the
+	// v1beta1.AmazonCloudWatchAgentSpec.Config is a required field we assume that it will always be the
 	// "primary" config and in the future additional configs can be appended to the container args in a simple manner.
 
 	if addConfig {
 		volumeMounts = append(volumeMounts, getVolumeMounts(agent.Spec.NodeSelector["kubernetes.io/os"]))
 	}
 
-	// ensure that the v1alpha1.AmazonCloudWatchAgentSpec.Args are ordered when moved to container.Args,
+	// ensure that the v1beta1.AmazonCloudWatchAgentSpec.Args are ordered when moved to container.Args,
 	// where iterating over a map does not guarantee, so that reconcile will not be fooled by different
 	// ordering in args.
 	var sortedArgs []string
@@ -115,56 +79,6 @@
 		logger.Error(err, "error parsing config")
 	}
 
-<<<<<<< HEAD
-=======
-	var livenessProbe *corev1.Probe
-	var readinessProbe *corev1.Probe
-	if configFromString, err := adapters.ConfigFromString(configYaml); err == nil {
-		if probe, err := getProbe(configFromString, otelcol.Spec.LivenessProbe); err == nil {
-			livenessProbe = probe
-		} else if errors.Is(err, adapters.ErrNoServiceExtensions) {
-			logger.V(4).Info("extensions not configured, skipping liveness probe creation")
-		} else if errors.Is(err, adapters.ErrNoServiceExtensionHealthCheck) {
-			logger.V(4).Info("healthcheck extension not configured, skipping liveness probe creation")
-		} else {
-			logger.Error(err, "cannot create liveness probe.")
-		}
-
-		if probe, err := getProbe(configFromString, otelcol.Spec.ReadinessProbe); err == nil {
-			readinessProbe = probe
-		} else if errors.Is(err, adapters.ErrNoServiceExtensions) {
-			logger.V(4).Info("extensions not configured, skipping readiness probe creation")
-		} else if errors.Is(err, adapters.ErrNoServiceExtensionHealthCheck) {
-			logger.V(4).Info("healthcheck extension not configured, skipping readiness probe creation")
-		} else {
-			logger.Error(err, "cannot create readiness probe.")
-		}
-	}
-
-	if featuregate.SetGolangFlags.IsEnabled() {
-		envVars = append(envVars, corev1.EnvVar{
-			Name: "GOMEMLIMIT",
-			ValueFrom: &corev1.EnvVarSource{
-				ResourceFieldRef: &corev1.ResourceFieldSelector{
-					Resource:      "limits.memory",
-					ContainerName: naming.Container(),
-				},
-			},
-		},
-			corev1.EnvVar{
-				Name: "GOMAXPROCS",
-				ValueFrom: &corev1.EnvVarSource{
-					ResourceFieldRef: &corev1.ResourceFieldSelector{
-						Resource:      "limits.cpu",
-						ContainerName: naming.Container(),
-					},
-				},
-			},
-		)
-	}
-
-	envVars = append(envVars, proxy.ReadProxyVarsFromEnv()...)
->>>>>>> c9a8ce25
 	return corev1.Container{
 		Name:            naming.Container(),
 		Image:           image,
@@ -173,7 +87,6 @@
 		VolumeMounts:    volumeMounts,
 		Args:            args,
 		Env:             envVars,
-<<<<<<< HEAD
 		EnvFrom:         agent.Spec.EnvFrom,
 		Resources:       agent.Spec.Resources,
 		Ports:           portMapToContainerPortList(ports),
@@ -196,62 +109,6 @@
 		}
 	}
 	return volumeMount
-=======
-		EnvFrom:         otelcol.Spec.EnvFrom,
-		Resources:       otelcol.Spec.Resources,
-		SecurityContext: otelcol.Spec.SecurityContext,
-		LivenessProbe:   livenessProbe,
-		ReadinessProbe:  readinessProbe,
-		Lifecycle:       otelcol.Spec.Lifecycle,
-	}
-}
-
-func getConfigContainerPorts(logger logr.Logger, cfgYaml string, conf v1beta1.Config) (map[string]corev1.ContainerPort, error) {
-	ports := map[string]corev1.ContainerPort{}
-	c, err := adapters.ConfigFromString(cfgYaml)
-	if err != nil {
-		logger.Error(err, "couldn't extract the configuration")
-		return ports, err
-	}
-	ps, err := adapters.ConfigToPorts(logger, c)
-	if err != nil {
-		return ports, err
-	}
-	if len(ps) > 0 {
-		for _, p := range ps {
-			truncName := naming.Truncate(p.Name, maxPortLen)
-			if p.Name != truncName {
-				logger.Info("truncating container port name",
-					"port.name.prev", p.Name, "port.name.new", truncName)
-			}
-			nameErrs := validation.IsValidPortName(truncName)
-			numErrs := validation.IsValidPortNum(int(p.Port))
-			if len(nameErrs) > 0 || len(numErrs) > 0 {
-				logger.Info("dropping invalid container port", "port.name", truncName, "port.num", p.Port,
-					"port.name.errs", nameErrs, "num.errs", numErrs)
-				continue
-			}
-			ports[truncName] = corev1.ContainerPort{
-				Name:          truncName,
-				ContainerPort: p.Port,
-				Protocol:      p.Protocol,
-			}
-		}
-	}
-
-	metricsPort, err := conf.Service.MetricsPort()
-	if err != nil {
-		logger.Info("couldn't determine metrics port from configuration, using 8888 default value", "error", err)
-		metricsPort = 8888
-	}
-	ports["metrics"] = corev1.ContainerPort{
-		Name:          "metrics",
-		ContainerPort: metricsPort,
-		Protocol:      corev1.ProtocolTCP,
-	}
-
-	return ports, nil
->>>>>>> c9a8ce25
 }
 
 func portMapToContainerPortList(portMap map[string]corev1.ContainerPort) []corev1.ContainerPort {
@@ -263,33 +120,4 @@
 		return ports[i].Name < ports[j].Name
 	})
 	return ports
-<<<<<<< HEAD
-=======
-}
-
-func getProbe(config map[interface{}]interface{}, probeConfig *v1beta1.Probe) (*corev1.Probe, error) {
-	probe, err := adapters.ConfigToContainerProbe(config)
-	if err != nil {
-		return nil, err
-	}
-	if probeConfig != nil {
-		if probeConfig.InitialDelaySeconds != nil {
-			probe.InitialDelaySeconds = *probeConfig.InitialDelaySeconds
-		}
-		if probeConfig.PeriodSeconds != nil {
-			probe.PeriodSeconds = *probeConfig.PeriodSeconds
-		}
-		if probeConfig.FailureThreshold != nil {
-			probe.FailureThreshold = *probeConfig.FailureThreshold
-		}
-		if probeConfig.SuccessThreshold != nil {
-			probe.SuccessThreshold = *probeConfig.SuccessThreshold
-		}
-		if probeConfig.TimeoutSeconds != nil {
-			probe.TimeoutSeconds = *probeConfig.TimeoutSeconds
-		}
-		probe.TerminationGracePeriodSeconds = probeConfig.TerminationGracePeriodSeconds
-	}
-	return probe, nil
->>>>>>> c9a8ce25
 }