// Copyright Amazon.com, Inc. or its affiliates. All Rights Reserved.
// SPDX-License-Identifier: Apache-2.0

package collector_test

import (
	"testing"

	"github.com/stretchr/testify/assert"
	metav1 "k8s.io/apimachinery/pkg/apis/meta/v1"

<<<<<<< HEAD
	"github.com/aws/amazon-cloudwatch-agent-operator/apis/v1alpha1"
	. "github.com/aws/amazon-cloudwatch-agent-operator/internal/manifests/collector"
=======
	"github.com/open-telemetry/opentelemetry-operator/apis/v1beta1"
	. "github.com/open-telemetry/opentelemetry-operator/internal/manifests/collector"
>>>>>>> c9a8ce25
)

func TestServiceAccountNewDefault(t *testing.T) {
	// prepare
<<<<<<< HEAD
	otelcol := v1alpha1.AmazonCloudWatchAgent{
=======
	otelcol := v1beta1.OpenTelemetryCollector{
>>>>>>> c9a8ce25
		ObjectMeta: metav1.ObjectMeta{
			Name: "my-instance",
		},
	}

	// test
	sa := ServiceAccountName(otelcol)

	// verify
	assert.Equal(t, "my-instance", sa)
}

func TestServiceAccountOverride(t *testing.T) {
	// prepare
<<<<<<< HEAD
	otelcol := v1alpha1.AmazonCloudWatchAgent{
		ObjectMeta: metav1.ObjectMeta{
			Name: "my-instance",
		},
		Spec: v1alpha1.AmazonCloudWatchAgentSpec{
			ServiceAccount: "my-special-sa",
=======
	otelcol := v1beta1.OpenTelemetryCollector{
		ObjectMeta: metav1.ObjectMeta{
			Name: "my-instance",
		},
		Spec: v1beta1.OpenTelemetryCollectorSpec{
			OpenTelemetryCommonFields: v1beta1.OpenTelemetryCommonFields{
				ServiceAccount: "my-special-sa",
			},
>>>>>>> c9a8ce25
		},
	}

	// test
	sa := ServiceAccountName(otelcol)

	// verify
	assert.Equal(t, "my-special-sa", sa)
}<|MERGE_RESOLUTION|>--- conflicted
+++ resolved
@@ -9,22 +9,13 @@
 	"github.com/stretchr/testify/assert"
 	metav1 "k8s.io/apimachinery/pkg/apis/meta/v1"
 
-<<<<<<< HEAD
-	"github.com/aws/amazon-cloudwatch-agent-operator/apis/v1alpha1"
+	"github.com/aws/amazon-cloudwatch-agent-operator/apis/v1beta1"
 	. "github.com/aws/amazon-cloudwatch-agent-operator/internal/manifests/collector"
-=======
-	"github.com/open-telemetry/opentelemetry-operator/apis/v1beta1"
-	. "github.com/open-telemetry/opentelemetry-operator/internal/manifests/collector"
->>>>>>> c9a8ce25
 )
 
 func TestServiceAccountNewDefault(t *testing.T) {
 	// prepare
-<<<<<<< HEAD
-	otelcol := v1alpha1.AmazonCloudWatchAgent{
-=======
-	otelcol := v1beta1.OpenTelemetryCollector{
->>>>>>> c9a8ce25
+	otelcol := v1beta1.AmazonCloudWatchAgent{
 		ObjectMeta: metav1.ObjectMeta{
 			Name: "my-instance",
 		},
@@ -39,23 +30,14 @@
 
 func TestServiceAccountOverride(t *testing.T) {
 	// prepare
-<<<<<<< HEAD
-	otelcol := v1alpha1.AmazonCloudWatchAgent{
+	otelcol := v1beta1.AmazonCloudWatchAgent{
 		ObjectMeta: metav1.ObjectMeta{
 			Name: "my-instance",
 		},
-		Spec: v1alpha1.AmazonCloudWatchAgentSpec{
-			ServiceAccount: "my-special-sa",
-=======
-	otelcol := v1beta1.OpenTelemetryCollector{
-		ObjectMeta: metav1.ObjectMeta{
-			Name: "my-instance",
-		},
-		Spec: v1beta1.OpenTelemetryCollectorSpec{
-			OpenTelemetryCommonFields: v1beta1.OpenTelemetryCommonFields{
+		Spec: v1beta1.AmazonCloudWatchAgentSpec{
+			AmazonCloudWatchAgentCommonFields: v1beta1.AmazonCloudWatchAgentCommonFields{
 				ServiceAccount: "my-special-sa",
 			},
->>>>>>> c9a8ce25
 		},
 	}
 
