// Copyright Amazon.com, Inc. or its affiliates. All Rights Reserved.
// SPDX-License-Identifier: Apache-2.0

//go:build ignore_test

package collector

import (
	"testing"

	"github.com/stretchr/testify/assert"
	v1 "k8s.io/api/core/v1"
	metav1 "k8s.io/apimachinery/pkg/apis/meta/v1"

<<<<<<< HEAD
	"github.com/aws/amazon-cloudwatch-agent-operator/internal/manifests"
	"github.com/aws/amazon-cloudwatch-agent-operator/internal/manifests/manifestutils"

	"github.com/aws/amazon-cloudwatch-agent-operator/apis/v1alpha1"
	"github.com/aws/amazon-cloudwatch-agent-operator/internal/config"
=======
	"github.com/open-telemetry/opentelemetry-operator/apis/v1beta1"
	"github.com/open-telemetry/opentelemetry-operator/internal/config"
	"github.com/open-telemetry/opentelemetry-operator/internal/manifests"
	"github.com/open-telemetry/opentelemetry-operator/internal/manifests/manifestutils"
>>>>>>> c9a8ce25
)

func TestExtractPortNumbersAndNames(t *testing.T) {
	t.Run("should return extracted port names and numbers", func(t *testing.T) {
		ports := []v1beta1.PortsSpec{
			{ServicePort: v1.ServicePort{Name: "web", Port: 8080}},
			{ServicePort: v1.ServicePort{Name: "tcp", Port: 9200}},
			{ServicePort: v1.ServicePort{Name: "web-explicit", Port: 80, Protocol: v1.ProtocolTCP}},
			{ServicePort: v1.ServicePort{Name: "syslog-udp", Port: 514, Protocol: v1.ProtocolUDP}},
		}
		expectedPortNames := map[string]bool{"web": true, "tcp": true, "web-explicit": true, "syslog-udp": true}
		expectedPortNumbers := map[PortNumberKey]bool{
			newPortNumberKey(8080, v1.ProtocolTCP): true,
			newPortNumberKey(9200, v1.ProtocolTCP): true,
			newPortNumberKey(80, v1.ProtocolTCP):   true,
			newPortNumberKey(514, v1.ProtocolUDP):  true,
		}

		actualPortNumbers, actualPortNames := extractPortNumbersAndNames(ports)
		assert.Equal(t, expectedPortNames, actualPortNames)
		assert.Equal(t, expectedPortNumbers, actualPortNumbers)

	})
}

func TestFilterPort(t *testing.T) {

	tests := []struct {
		name        string
		candidate   v1.ServicePort
		portNumbers map[PortNumberKey]bool
		portNames   map[string]bool
		expected    v1.ServicePort
	}{
		{
			name:      "should filter out duplicate port",
			candidate: v1.ServicePort{Name: "web", Port: 8080},
			portNumbers: map[PortNumberKey]bool{
				newPortNumberKeyByPort(8080): true, newPortNumberKeyByPort(9200): true},
			portNames: map[string]bool{"test": true, "metrics": true},
		},

		{
			name:      "should filter out duplicate port, protocol specified (TCP)",
			candidate: v1.ServicePort{Name: "web", Port: 8080, Protocol: v1.ProtocolTCP},
			portNumbers: map[PortNumberKey]bool{
				newPortNumberKeyByPort(8080): true, newPortNumberKeyByPort(9200): true},
			portNames: map[string]bool{"test": true, "metrics": true},
		},

		{
			name:      "should filter out duplicate port, protocol specified (UDP)",
			candidate: v1.ServicePort{Name: "web", Port: 8080, Protocol: v1.ProtocolUDP},
			portNumbers: map[PortNumberKey]bool{
				newPortNumberKey(8080, v1.ProtocolUDP): true, newPortNumberKeyByPort(9200): true},
			portNames: map[string]bool{"test": true, "metrics": true},
		},

		{
			name:      "should not filter unique port",
			candidate: v1.ServicePort{Name: "web", Port: 8090},
			portNumbers: map[PortNumberKey]bool{
				newPortNumberKeyByPort(8080): true, newPortNumberKeyByPort(9200): true},
			portNames: map[string]bool{"test": true, "metrics": true},
			expected:  v1.ServicePort{Name: "web", Port: 8090},
		},

		{
			name:      "should not filter same port with different protocols",
			candidate: v1.ServicePort{Name: "web", Port: 8080},
			portNumbers: map[PortNumberKey]bool{
				newPortNumberKey(8080, v1.ProtocolUDP): true, newPortNumberKeyByPort(9200): true},
			portNames: map[string]bool{"test": true, "metrics": true},
			expected:  v1.ServicePort{Name: "web", Port: 8080},
		},

		{
			name:      "should not filter same port with different protocols, candidate has specified port (TCP vs UDP)",
			candidate: v1.ServicePort{Name: "web", Port: 8080, Protocol: v1.ProtocolTCP},
			portNumbers: map[PortNumberKey]bool{
				newPortNumberKey(8080, v1.ProtocolUDP): true, newPortNumberKeyByPort(9200): true},
			portNames: map[string]bool{"test": true, "metrics": true},
			expected:  v1.ServicePort{Name: "web", Port: 8080, Protocol: v1.ProtocolTCP},
		},

		{
			name:      "should not filter same port with different protocols, candidate has specified port (UDP vs TCP)",
			candidate: v1.ServicePort{Name: "web", Port: 8080, Protocol: v1.ProtocolUDP},
			portNumbers: map[PortNumberKey]bool{
				newPortNumberKeyByPort(8080): true, newPortNumberKeyByPort(9200): true},
			portNames: map[string]bool{"test": true, "metrics": true},
			expected:  v1.ServicePort{Name: "web", Port: 8080, Protocol: v1.ProtocolUDP},
		},

		{
			name:      "should change the duplicate portName",
			candidate: v1.ServicePort{Name: "web", Port: 8090},
			portNumbers: map[PortNumberKey]bool{
				newPortNumberKeyByPort(8080): true, newPortNumberKeyByPort(9200): true},
			portNames: map[string]bool{"web": true, "metrics": true},
			expected:  v1.ServicePort{Name: "port-8090", Port: 8090},
		},

		{
			name:      "should return nil if fallback name clashes with existing portName",
			candidate: v1.ServicePort{Name: "web", Port: 8090},
			portNumbers: map[PortNumberKey]bool{
				newPortNumberKeyByPort(8080): true, newPortNumberKeyByPort(9200): true},
			portNames: map[string]bool{"web": true, "port-8090": true},
		},
	}
	for _, test := range tests {
		t.Run(test.name, func(t *testing.T) {
			actual := filterPort(logger, test.candidate, test.portNumbers, test.portNames)
			if test.expected != (v1.ServicePort{}) {
				assert.Equal(t, test.expected, *actual)
				return
			}
			assert.Nil(t, actual)

		})

	}
}

func TestDesiredService(t *testing.T) {
	t.Run("should return nil service for unknown receiver and protocol", func(t *testing.T) {
		params := manifests.Params{
			Config: config.Config{},
			Log:    logger,
<<<<<<< HEAD
			OtelCol: v1alpha1.AmazonCloudWatchAgent{
				Spec: v1alpha1.AmazonCloudWatchAgentSpec{Config: `receivers:
      test:
        protocols:
          unknown:`},
=======
			OtelCol: v1beta1.OpenTelemetryCollector{
				Spec: v1beta1.OpenTelemetryCollectorSpec{Config: v1beta1.Config{}},
>>>>>>> c9a8ce25
			},
		}

		actual, err := Service(params)
		assert.Nil(t, actual)
		assert.NoError(t, err)
	})
	t.Run("should return service with port mentioned in OtelCol.Spec.Ports and inferred ports", func(t *testing.T) {

		grpc := "grpc"
		jaegerPorts := v1beta1.PortsSpec{
			ServicePort: v1.ServicePort{
				Name:        "jaeger-grpc",
				Protocol:    "TCP",
				Port:        14250,
				AppProtocol: &grpc,
			}}
		params := deploymentParams()
		ports := append(params.OtelCol.Spec.Ports, jaegerPorts)
		expected := service("test", ports)

		actual, err := Service(params)
		assert.NoError(t, err)
		assert.Equal(t, expected, *actual)

	})

	t.Run("on OpenShift gRPC appProtocol should be h2c", func(t *testing.T) {
		h2c := "h2c"
		jaegerPort := v1beta1.PortsSpec{
			ServicePort: v1.ServicePort{
				Name:        "jaeger-grpc",
				Protocol:    "TCP",
				Port:        14250,
				AppProtocol: &h2c,
			}}

		params := deploymentParams()

		params.OtelCol.Spec.Ingress.Type = v1beta1.IngressTypeRoute
		actual, err := Service(params)

		ports := append(params.OtelCol.Spec.Ports, jaegerPort)
		expected := service("test", ports)
		assert.NoError(t, err)
		assert.Equal(t, expected, *actual)

	})

	t.Run("should return service with local internal traffic policy", func(t *testing.T) {

		grpc := "grpc"
		jaegerPorts := v1beta1.PortsSpec{
			ServicePort: v1.ServicePort{
				Name:        "jaeger-grpc",
				Protocol:    "TCP",
				Port:        14250,
				AppProtocol: &grpc,
			}}
		p := paramsWithMode(v1beta1.ModeDaemonSet)
		ports := append(p.OtelCol.Spec.Ports, jaegerPorts)
		expected := serviceWithInternalTrafficPolicy("test", ports, v1.ServiceInternalTrafficPolicyLocal)

		actual, err := Service(p)
		assert.NoError(t, err)

		assert.Equal(t, expected, *actual)
	})

<<<<<<< HEAD
	t.Run("should return nil unable to parse config", func(t *testing.T) {
		params := manifests.Params{
			Config: config.Config{},
			Log:    logger,
			OtelCol: v1alpha1.AmazonCloudWatchAgent{
				Spec: v1alpha1.AmazonCloudWatchAgentSpec{Config: `!!!`},
			},
		}

		actual, err := Service(params)
		assert.ErrorContains(t, err, "couldn't parse the amazon-cloudwatch-agent configuration")
		assert.Nil(t, actual)

	})
=======
>>>>>>> c9a8ce25
}

func TestHeadlessService(t *testing.T) {
	t.Run("should return headless service", func(t *testing.T) {
		param := deploymentParams()
		actual, err := HeadlessService(param)
		assert.NoError(t, err)
		assert.Equal(t, actual.GetAnnotations()["service.beta.openshift.io/serving-cert-secret-name"], "test-headless-tls")
		assert.Equal(t, actual.Spec.ClusterIP, "None")
	})
}

func TestMonitoringService(t *testing.T) {
	t.Run("returned service should expose monitoring port in the default port", func(t *testing.T) {
		expected := []v1.ServicePort{{
			Name: "monitoring",
			Port: 8888,
		}}
		param := deploymentParams()

		actual, err := MonitoringService(param)
		assert.NoError(t, err)

		assert.Equal(t, expected, actual.Spec.Ports)
	})

	t.Run("returned the service in a custom port", func(t *testing.T) {
		expected := []v1.ServicePort{{
			Name: "monitoring",
			Port: 9090,
		}}
		params := deploymentParams()
		params.OtelCol.Spec.Config = v1beta1.Config{
			Service: v1beta1.Service{
				Telemetry: &v1beta1.AnyConfig{
					Object: map[string]interface{}{
						"metrics": map[string]interface{}{
							"level":   "detailed",
							"address": "0.0.0.0:9090",
						},
					},
				},
			},
		}

		actual, err := MonitoringService(params)
		assert.NoError(t, err)

		assert.NotNil(t, actual)
		assert.Equal(t, expected, actual.Spec.Ports)
	})
}

func service(name string, ports []v1beta1.PortsSpec) v1.Service {
	return serviceWithInternalTrafficPolicy(name, ports, v1.ServiceInternalTrafficPolicyCluster)
}

func serviceWithInternalTrafficPolicy(name string, ports []v1beta1.PortsSpec, internalTrafficPolicy v1.ServiceInternalTrafficPolicyType) v1.Service {
	params := deploymentParams()
<<<<<<< HEAD
	labels := manifestutils.Labels(params.OtelCol.ObjectMeta, name, params.OtelCol.Spec.Image, ComponentAmazonCloudWatchAgent, []string{})
=======
	labels := manifestutils.Labels(params.OtelCol.ObjectMeta, name, params.OtelCol.Spec.Image, ComponentOpenTelemetryCollector, []string{})
	labels[serviceTypeLabel] = BaseServiceType.String()

	svcPorts := []v1.ServicePort{}
	for _, p := range ports {
		svcPorts = append(svcPorts, p.ServicePort)
	}
>>>>>>> c9a8ce25

	return v1.Service{
		ObjectMeta: metav1.ObjectMeta{
			Name:        name,
			Namespace:   "default",
			Labels:      labels,
			Annotations: params.OtelCol.Annotations,
		},
		Spec: v1.ServiceSpec{
			InternalTrafficPolicy: &internalTrafficPolicy,
			Selector:              manifestutils.SelectorLabels(params.OtelCol.ObjectMeta, ComponentAmazonCloudWatchAgent),
			ClusterIP:             "",
			Ports:                 svcPorts,
		},
	}
}<|MERGE_RESOLUTION|>--- conflicted
+++ resolved
@@ -12,18 +12,11 @@
 	v1 "k8s.io/api/core/v1"
 	metav1 "k8s.io/apimachinery/pkg/apis/meta/v1"
 
-<<<<<<< HEAD
+	"github.com/aws/amazon-cloudwatch-agent-operator/apis/v1alpha1"
+	"github.com/aws/amazon-cloudwatch-agent-operator/apis/v1beta1"
+	"github.com/aws/amazon-cloudwatch-agent-operator/internal/config"
 	"github.com/aws/amazon-cloudwatch-agent-operator/internal/manifests"
 	"github.com/aws/amazon-cloudwatch-agent-operator/internal/manifests/manifestutils"
-
-	"github.com/aws/amazon-cloudwatch-agent-operator/apis/v1alpha1"
-	"github.com/aws/amazon-cloudwatch-agent-operator/internal/config"
-=======
-	"github.com/open-telemetry/opentelemetry-operator/apis/v1beta1"
-	"github.com/open-telemetry/opentelemetry-operator/internal/config"
-	"github.com/open-telemetry/opentelemetry-operator/internal/manifests"
-	"github.com/open-telemetry/opentelemetry-operator/internal/manifests/manifestutils"
->>>>>>> c9a8ce25
 )
 
 func TestExtractPortNumbersAndNames(t *testing.T) {
@@ -154,16 +147,8 @@
 		params := manifests.Params{
 			Config: config.Config{},
 			Log:    logger,
-<<<<<<< HEAD
-			OtelCol: v1alpha1.AmazonCloudWatchAgent{
-				Spec: v1alpha1.AmazonCloudWatchAgentSpec{Config: `receivers:
-      test:
-        protocols:
-          unknown:`},
-=======
-			OtelCol: v1beta1.OpenTelemetryCollector{
-				Spec: v1beta1.OpenTelemetryCollectorSpec{Config: v1beta1.Config{}},
->>>>>>> c9a8ce25
+			OtelCol: v1beta1.AmazonCloudWatchAgent{
+				Spec: v1beta1.AmazonCloudWatchAgentSpec{Config: v1beta1.Config{}},
 			},
 		}
 
@@ -233,7 +218,6 @@
 		assert.Equal(t, expected, *actual)
 	})
 
-<<<<<<< HEAD
 	t.Run("should return nil unable to parse config", func(t *testing.T) {
 		params := manifests.Params{
 			Config: config.Config{},
@@ -248,8 +232,6 @@
 		assert.Nil(t, actual)
 
 	})
-=======
->>>>>>> c9a8ce25
 }
 
 func TestHeadlessService(t *testing.T) {
@@ -309,17 +291,13 @@
 
 func serviceWithInternalTrafficPolicy(name string, ports []v1beta1.PortsSpec, internalTrafficPolicy v1.ServiceInternalTrafficPolicyType) v1.Service {
 	params := deploymentParams()
-<<<<<<< HEAD
 	labels := manifestutils.Labels(params.OtelCol.ObjectMeta, name, params.OtelCol.Spec.Image, ComponentAmazonCloudWatchAgent, []string{})
-=======
-	labels := manifestutils.Labels(params.OtelCol.ObjectMeta, name, params.OtelCol.Spec.Image, ComponentOpenTelemetryCollector, []string{})
 	labels[serviceTypeLabel] = BaseServiceType.String()
 
 	svcPorts := []v1.ServicePort{}
 	for _, p := range ports {
 		svcPorts = append(svcPorts, p.ServicePort)
 	}
->>>>>>> c9a8ce25
 
 	return v1.Service{
 		ObjectMeta: metav1.ObjectMeta{
