--- conflicted
+++ resolved
@@ -15,17 +15,10 @@
 	metav1 "k8s.io/apimachinery/pkg/apis/meta/v1"
 	"k8s.io/apimachinery/pkg/util/intstr"
 
-<<<<<<< HEAD
-	"github.com/aws/amazon-cloudwatch-agent-operator/apis/v1alpha1"
+	"github.com/aws/amazon-cloudwatch-agent-operator/apis/v1beta1"
 	"github.com/aws/amazon-cloudwatch-agent-operator/internal/config"
 	"github.com/aws/amazon-cloudwatch-agent-operator/internal/manifests"
 	. "github.com/aws/amazon-cloudwatch-agent-operator/internal/manifests/collector"
-=======
-	"github.com/open-telemetry/opentelemetry-operator/apis/v1beta1"
-	"github.com/open-telemetry/opentelemetry-operator/internal/config"
-	"github.com/open-telemetry/opentelemetry-operator/internal/manifests"
-	. "github.com/open-telemetry/opentelemetry-operator/internal/manifests/collector"
->>>>>>> c9a8ce25
 )
 
 var testTolerationValues = []v1.Toleration{
@@ -69,24 +62,15 @@
 
 func TestDeploymentNewDefault(t *testing.T) {
 	// prepare
-<<<<<<< HEAD
-	otelcol := v1alpha1.AmazonCloudWatchAgent{
-=======
-	otelcol := v1beta1.OpenTelemetryCollector{
->>>>>>> c9a8ce25
+	otelcol := v1beta1.AmazonCloudWatchAgent{
 		ObjectMeta: metav1.ObjectMeta{
 			Name:      "my-instance",
 			Namespace: "my-namespace",
 		},
-<<<<<<< HEAD
-		Spec: v1alpha1.AmazonCloudWatchAgentSpec{
-			Tolerations: testTolerationValues,
-=======
-		Spec: v1beta1.OpenTelemetryCollectorSpec{
-			OpenTelemetryCommonFields: v1beta1.OpenTelemetryCommonFields{
+		Spec: v1beta1.AmazonCloudWatchAgentSpec{
+			AmazonCloudWatchAgentCommonFields: v1beta1.AmazonCloudWatchAgentCommonFields{
 				Tolerations: testTolerationValues,
 			},
->>>>>>> c9a8ce25
 		},
 	}
 	cfg := config.New()
@@ -113,17 +97,10 @@
 
 	// verify sha256 podAnnotation
 	expectedAnnotations := map[string]string{
-<<<<<<< HEAD
 		"amazon-cloudwatch-agent-operator-config/sha256": "e3b0c44298fc1c149afbf4c8996fb92427ae41e4649b934ca495991b7852b855",
 		"prometheus.io/path":                             "/metrics",
 		"prometheus.io/port":                             "8888",
 		"prometheus.io/scrape":                           "true",
-=======
-		"opentelemetry-operator-config/sha256": "fbcdae6a02b2115cd5ca4f34298202ab041d1dfe62edebfaadb48b1ee178231d",
-		"prometheus.io/path":                   "/metrics",
-		"prometheus.io/port":                   "8888",
-		"prometheus.io/scrape":                 "true",
->>>>>>> c9a8ce25
 	}
 	assert.Equal(t, expectedAnnotations, d.Spec.Template.Annotations)
 
@@ -154,23 +131,14 @@
 func TestDeploymentPodAnnotations(t *testing.T) {
 	// prepare
 	testPodAnnotationValues := map[string]string{"annotation-key": "annotation-value"}
-<<<<<<< HEAD
-	otelcol := v1alpha1.AmazonCloudWatchAgent{
-		ObjectMeta: metav1.ObjectMeta{
-			Name: "my-instance",
-		},
-		Spec: v1alpha1.AmazonCloudWatchAgentSpec{
-			PodAnnotations: testPodAnnotationValues,
-=======
 	otelcol := v1beta1.OpenTelemetryCollector{
 		ObjectMeta: metav1.ObjectMeta{
 			Name: "my-instance",
 		},
 		Spec: v1beta1.OpenTelemetryCollectorSpec{
-			OpenTelemetryCommonFields: v1beta1.OpenTelemetryCommonFields{
+			AmazonCloudWatchAgentCommonFields: v1beta1.AmazonCloudWatchAgentCommonFields{
 				PodAnnotations: testPodAnnotationValues,
 			},
->>>>>>> c9a8ce25
 		},
 	}
 	cfg := config.New()
@@ -186,7 +154,6 @@
 	require.NoError(t, err)
 
 	// Add sha256 podAnnotation
-<<<<<<< HEAD
 	testPodAnnotationValues["amazon-cloudwatch-agent-operator-config/sha256"] = "e3b0c44298fc1c149afbf4c8996fb92427ae41e4649b934ca495991b7852b855"
 
 	expectedPodAnnotationValues := map[string]string{
@@ -195,16 +162,6 @@
 		"prometheus.io/path":                             "/metrics",
 		"prometheus.io/port":                             "8888",
 		"prometheus.io/scrape":                           "true",
-=======
-	testPodAnnotationValues["opentelemetry-operator-config/sha256"] = "fbcdae6a02b2115cd5ca4f34298202ab041d1dfe62edebfaadb48b1ee178231d"
-
-	expectedPodAnnotationValues := map[string]string{
-		"annotation-key":                       "annotation-value",
-		"opentelemetry-operator-config/sha256": "fbcdae6a02b2115cd5ca4f34298202ab041d1dfe62edebfaadb48b1ee178231d",
-		"prometheus.io/path":                   "/metrics",
-		"prometheus.io/port":                   "8888",
-		"prometheus.io/scrape":                 "true",
->>>>>>> c9a8ce25
 	}
 
 	// verify
@@ -218,29 +175,17 @@
 	runAsUser := int64(1337)
 	runasGroup := int64(1338)
 
-<<<<<<< HEAD
-	otelcol := v1alpha1.AmazonCloudWatchAgent{
-		ObjectMeta: metav1.ObjectMeta{
-			Name: "my-instance",
-		},
-		Spec: v1alpha1.AmazonCloudWatchAgentSpec{
-			PodSecurityContext: &v1.PodSecurityContext{
-				RunAsNonRoot: &runAsNonRoot,
-				RunAsUser:    &runAsUser,
-				RunAsGroup:   &runasGroup,
-=======
-	otelcol := v1beta1.OpenTelemetryCollector{
-		ObjectMeta: metav1.ObjectMeta{
-			Name: "my-instance",
-		},
-		Spec: v1beta1.OpenTelemetryCollectorSpec{
-			OpenTelemetryCommonFields: v1beta1.OpenTelemetryCommonFields{
+	otelcol := v1beta1.AmazonCloudWatchAgent{
+		ObjectMeta: metav1.ObjectMeta{
+			Name: "my-instance",
+		},
+		Spec: v1beta1.AmazonCloudWatchAgentSpec{
+			AmazonCloudWatchAgentCommonFields: v1beta1.AmazonCloudWatchAgentCommonFields{
 				PodSecurityContext: &v1.PodSecurityContext{
 					RunAsNonRoot: &runAsNonRoot,
 					RunAsUser:    &runAsUser,
 					RunAsGroup:   &runasGroup,
 				},
->>>>>>> c9a8ce25
 			},
 		},
 	}
@@ -262,11 +207,11 @@
 }
 
 func TestDeploymentUpdateStrategy(t *testing.T) {
-	otelcol := v1beta1.OpenTelemetryCollector{
-		ObjectMeta: metav1.ObjectMeta{
-			Name: "my-instance",
-		},
-		Spec: v1beta1.OpenTelemetryCollectorSpec{
+	otelcol := v1beta1.AmazonCloudWatchAgent{
+		ObjectMeta: metav1.ObjectMeta{
+			Name: "my-instance",
+		},
+		Spec: v1beta1.AmazonCloudWatchAgentSpec{
 			DeploymentUpdateStrategy: appsv1.DeploymentStrategy{
 				Type: "RollingUpdate",
 				RollingUpdate: &appsv1.RollingUpdateDeployment{
@@ -295,11 +240,7 @@
 
 func TestDeploymentHostNetwork(t *testing.T) {
 	// Test default
-<<<<<<< HEAD
-	otelcol1 := v1alpha1.AmazonCloudWatchAgent{
-=======
-	otelcol1 := v1beta1.OpenTelemetryCollector{
->>>>>>> c9a8ce25
+	otelcol1 := v1beta1.AmazonCloudWatchAgent{
 		ObjectMeta: metav1.ObjectMeta{
 			Name: "my-instance",
 		},
@@ -320,23 +261,14 @@
 	assert.Equal(t, d1.Spec.Template.Spec.DNSPolicy, v1.DNSClusterFirst)
 
 	// Test hostNetwork=true
-<<<<<<< HEAD
-	otelcol2 := v1alpha1.AmazonCloudWatchAgent{
+	otelcol2 := v1beta1.AmazonCloudWatchAgent{
 		ObjectMeta: metav1.ObjectMeta{
 			Name: "my-instance-hostnetwork",
 		},
-		Spec: v1alpha1.AmazonCloudWatchAgentSpec{
-			HostNetwork: true,
-=======
-	otelcol2 := v1beta1.OpenTelemetryCollector{
-		ObjectMeta: metav1.ObjectMeta{
-			Name: "my-instance-hostnetwork",
-		},
-		Spec: v1beta1.OpenTelemetryCollectorSpec{
-			OpenTelemetryCommonFields: v1beta1.OpenTelemetryCommonFields{
+		Spec: v1beta1.AmazonCloudWatchAgentSpec{
+			AmazonCloudWatchAgentCommonFields: v1beta1.AmazonCloudWatchAgentCommonFields{
 				HostNetwork: true,
 			},
->>>>>>> c9a8ce25
 		},
 	}
 
@@ -360,20 +292,12 @@
 		"app.foo.bar": "1",
 	}
 
-<<<<<<< HEAD
-	otelcol := v1alpha1.AmazonCloudWatchAgent{
-=======
-	otelcol := v1beta1.OpenTelemetryCollector{
->>>>>>> c9a8ce25
+	otelcol := v1beta1.AmazonCloudWatchAgent{
 		ObjectMeta: metav1.ObjectMeta{
 			Name:   "my-instance",
 			Labels: excludedLabels,
 		},
-<<<<<<< HEAD
-		Spec: v1alpha1.AmazonCloudWatchAgentSpec{},
-=======
-		Spec: v1beta1.OpenTelemetryCollectorSpec{},
->>>>>>> c9a8ce25
+		Spec: v1beta1.AmazonCloudWatchAgentSpec{},
 	}
 
 	cfg := config.New(config.WithLabelFilters([]string{"foo*", "app.*.bar"}))
@@ -399,7 +323,7 @@
 		"app.foo.bar": "1",
 	}
 
-	otelcol := v1beta1.OpenTelemetryCollector{
+	otelcol := v1beta1.AmazonCloudWatchAgent{
 		ObjectMeta: metav1.ObjectMeta{
 			Name:        "my-instance",
 			Annotations: excludedAnnotations,
@@ -426,11 +350,7 @@
 
 func TestDeploymentNodeSelector(t *testing.T) {
 	// Test default
-<<<<<<< HEAD
-	otelcol1 := v1alpha1.AmazonCloudWatchAgent{
-=======
-	otelcol1 := v1beta1.OpenTelemetryCollector{
->>>>>>> c9a8ce25
+	otelcol1 := v1beta1.AmazonCloudWatchAgent{
 		ObjectMeta: metav1.ObjectMeta{
 			Name: "my-instance",
 		},
@@ -450,27 +370,16 @@
 	assert.Empty(t, d1.Spec.Template.Spec.NodeSelector)
 
 	// Test nodeSelector
-<<<<<<< HEAD
-	otelcol2 := v1alpha1.AmazonCloudWatchAgent{
+	otelcol2 := v1beta1.AmazonCloudWatchAgent{
 		ObjectMeta: metav1.ObjectMeta{
 			Name: "my-instance-nodeselector",
 		},
-		Spec: v1alpha1.AmazonCloudWatchAgentSpec{
-			HostNetwork: true,
-			NodeSelector: map[string]string{
-				"node-key": "node-value",
-=======
-	otelcol2 := v1beta1.OpenTelemetryCollector{
-		ObjectMeta: metav1.ObjectMeta{
-			Name: "my-instance-nodeselector",
-		},
-		Spec: v1beta1.OpenTelemetryCollectorSpec{
-			OpenTelemetryCommonFields: v1beta1.OpenTelemetryCommonFields{
+		Spec: v1beta1.AmazonCloudWatchAgentSpec{
+			AmazonCloudWatchAgentCommonFields: v1beta1.AmazonCloudWatchAgentCommonFields{
 				HostNetwork: true,
 				NodeSelector: map[string]string{
 					"node-key": "node-value",
 				},
->>>>>>> c9a8ce25
 			},
 		},
 	}
@@ -489,11 +398,8 @@
 }
 
 func TestDeploymentPriorityClassName(t *testing.T) {
-<<<<<<< HEAD
-	otelcol1 := v1alpha1.AmazonCloudWatchAgent{
-=======
-	otelcol1 := v1beta1.OpenTelemetryCollector{
->>>>>>> c9a8ce25
+
+	otelcol1 := v1beta1.AmazonCloudWatchAgent{
 		ObjectMeta: metav1.ObjectMeta{
 			Name: "my-instance",
 		},
@@ -513,79 +419,58 @@
 
 	priorityClassName := "test-class"
 
-<<<<<<< HEAD
-	otelcol2 := v1alpha1.AmazonCloudWatchAgent{
+	otelcol2 := v1beta1.AmazonCloudWatchAgent{
 		ObjectMeta: metav1.ObjectMeta{
 			Name: "my-instance-priortyClassName",
 		},
-		Spec: v1alpha1.AmazonCloudWatchAgentSpec{
-			PriorityClassName: priorityClassName,
-=======
+		Spec: v1beta1.AmazonCloudWatchAgentSpec{
+			AmazonCloudWatchAgentCommonFields: v1beta1.AmazonCloudWatchAgentCommonFields{
+				PriorityClassName: priorityClassName,
+			},
+		},
+	}
+
+	cfg = config.New()
+
+	params2 := manifests.Params{
+		Config:  cfg,
+		OtelCol: otelcol2,
+		Log:     logger,
+	}
+
+	d2, err := Deployment(params2)
+	require.NoError(t, err)
+	assert.Equal(t, priorityClassName, d2.Spec.Template.Spec.PriorityClassName)
+}
+
+func TestDeploymentAffinity(t *testing.T) {
+
+	otelcol1 := v1beta1.AmazonCloudWatchAgent{
+		ObjectMeta: metav1.ObjectMeta{
+			Name: "my-instance",
+		},
+	}
+
+	cfg := config.New()
+
+	params1 := manifests.Params{
+		Config:  cfg,
+		OtelCol: otelcol1,
+		Log:     logger,
+	}
+
+	d1, err := Deployment(params1)
+	require.NoError(t, err)
+	assert.Nil(t, d1.Spec.Template.Spec.Affinity)
+
 	otelcol2 := v1beta1.OpenTelemetryCollector{
 		ObjectMeta: metav1.ObjectMeta{
 			Name: "my-instance-priortyClassName",
 		},
-		Spec: v1beta1.OpenTelemetryCollectorSpec{
-			OpenTelemetryCommonFields: v1beta1.OpenTelemetryCommonFields{
-				PriorityClassName: priorityClassName,
-			},
->>>>>>> c9a8ce25
-		},
-	}
-
-	cfg = config.New()
-
-	params2 := manifests.Params{
-		Config:  cfg,
-		OtelCol: otelcol2,
-		Log:     logger,
-	}
-
-	d2, err := Deployment(params2)
-	require.NoError(t, err)
-	assert.Equal(t, priorityClassName, d2.Spec.Template.Spec.PriorityClassName)
-}
-
-func TestDeploymentAffinity(t *testing.T) {
-<<<<<<< HEAD
-	otelcol1 := v1alpha1.AmazonCloudWatchAgent{
-=======
-	otelcol1 := v1beta1.OpenTelemetryCollector{
->>>>>>> c9a8ce25
-		ObjectMeta: metav1.ObjectMeta{
-			Name: "my-instance",
-		},
-	}
-
-	cfg := config.New()
-
-	params1 := manifests.Params{
-		Config:  cfg,
-		OtelCol: otelcol1,
-		Log:     logger,
-	}
-
-	d1, err := Deployment(params1)
-	require.NoError(t, err)
-	assert.Nil(t, d1.Spec.Template.Spec.Affinity)
-
-<<<<<<< HEAD
-	otelcol2 := v1alpha1.AmazonCloudWatchAgent{
-		ObjectMeta: metav1.ObjectMeta{
-			Name: "my-instance-priortyClassName",
-		},
-		Spec: v1alpha1.AmazonCloudWatchAgentSpec{
-			Affinity: testAffinityValue,
-=======
-	otelcol2 := v1beta1.OpenTelemetryCollector{
-		ObjectMeta: metav1.ObjectMeta{
-			Name: "my-instance-priortyClassName",
-		},
-		Spec: v1beta1.OpenTelemetryCollectorSpec{
-			OpenTelemetryCommonFields: v1beta1.OpenTelemetryCommonFields{
+		Spec: v1beta1.AmazonCloudWatchAgent{
+			AmazonCloudWatchAgentCommonFields: v1beta1.AmazonCloudWatchAgentCommonFields{
 				Affinity: testAffinityValue,
 			},
->>>>>>> c9a8ce25
 		},
 	}
 
@@ -604,11 +489,7 @@
 }
 
 func TestDeploymentTerminationGracePeriodSeconds(t *testing.T) {
-<<<<<<< HEAD
-	otelcol1 := v1alpha1.AmazonCloudWatchAgent{
-=======
-	otelcol1 := v1beta1.OpenTelemetryCollector{
->>>>>>> c9a8ce25
+	otelcol1 := v1beta1.AmazonCloudWatchAgent{
 		ObjectMeta: metav1.ObjectMeta{
 			Name: "my-instance",
 		},
@@ -628,23 +509,14 @@
 
 	gracePeriodSec := int64(60)
 
-<<<<<<< HEAD
-	otelcol2 := v1alpha1.AmazonCloudWatchAgent{
+	otelcol2 := v1beta1.AmazonCloudWatchAgent{
 		ObjectMeta: metav1.ObjectMeta{
 			Name: "my-instance-terminationGracePeriodSeconds",
 		},
-		Spec: v1alpha1.AmazonCloudWatchAgentSpec{
-			TerminationGracePeriodSeconds: &gracePeriodSec,
-=======
-	otelcol2 := v1beta1.OpenTelemetryCollector{
-		ObjectMeta: metav1.ObjectMeta{
-			Name: "my-instance-terminationGracePeriodSeconds",
-		},
-		Spec: v1beta1.OpenTelemetryCollectorSpec{
-			OpenTelemetryCommonFields: v1beta1.OpenTelemetryCommonFields{
+		Spec: v1beta1.AmazonCloudWatchAgentSpec{
+			AmazonCloudWatchAgentCommonFields: v1beta1.AmazonCloudWatchAgentCommonFields{
 				TerminationGracePeriodSeconds: &gracePeriodSec,
 			},
->>>>>>> c9a8ce25
 		},
 	}
 
@@ -664,28 +536,17 @@
 
 func TestDeploymentSetInitContainer(t *testing.T) {
 	// prepare
-<<<<<<< HEAD
-	otelcol := v1alpha1.AmazonCloudWatchAgent{
-=======
-	otelcol := v1beta1.OpenTelemetryCollector{
->>>>>>> c9a8ce25
+	otelcol := v1beta1.AmazonCloudWatchAgent{
 		ObjectMeta: metav1.ObjectMeta{
 			Name:      "my-instance",
 			Namespace: "my-namespace",
 		},
-<<<<<<< HEAD
-		Spec: v1alpha1.AmazonCloudWatchAgentSpec{
-			InitContainers: []v1.Container{
-				{
-					Name: "test",
-=======
-		Spec: v1beta1.OpenTelemetryCollectorSpec{
-			OpenTelemetryCommonFields: v1beta1.OpenTelemetryCommonFields{
+		Spec: v1beta1.AmazonCloudWatchAgentSpec{
+			AmazonCloudWatchAgentCommonFields: v1beta1.AmazonCloudWatchAgentCommonFields{
 				InitContainers: []v1.Container{
 					{
 						Name: "test",
 					},
->>>>>>> c9a8ce25
 				},
 			},
 		},
@@ -699,16 +560,11 @@
 	}
 
 	// test
-<<<<<<< HEAD
-	d := Deployment(params)
-	assert.Equal(t, "my-instance", d.Name)
-	assert.Equal(t, "my-instance", d.Labels["app.kubernetes.io/name"])
-=======
+
 	d, err := Deployment(params)
 	require.NoError(t, err)
 	assert.Equal(t, "my-instance-collector", d.Name)
 	assert.Equal(t, "my-instance-collector", d.Labels["app.kubernetes.io/name"])
->>>>>>> c9a8ce25
 	assert.Equal(t, "true", d.Annotations["prometheus.io/scrape"])
 	assert.Equal(t, "8888", d.Annotations["prometheus.io/port"])
 	assert.Equal(t, "/metrics", d.Annotations["prometheus.io/path"])
@@ -717,11 +573,8 @@
 
 func TestDeploymentTopologySpreadConstraints(t *testing.T) {
 	// Test default
-<<<<<<< HEAD
-	otelcol1 := v1alpha1.AmazonCloudWatchAgent{
-=======
-	otelcol1 := v1beta1.OpenTelemetryCollector{
->>>>>>> c9a8ce25
+
+	otelcol1 := v1beta1.AmazonCloudWatchAgent{
 		ObjectMeta: metav1.ObjectMeta{
 			Name: "my-instance",
 		},
@@ -734,34 +587,19 @@
 		OtelCol: otelcol1,
 		Log:     logger,
 	}
-<<<<<<< HEAD
 	d1 := Deployment(params1)
 	assert.Equal(t, "my-instance", d1.Name)
 	assert.Empty(t, d1.Spec.Template.Spec.TopologySpreadConstraints)
 
 	// Test TopologySpreadConstraints
-	otelcol2 := v1alpha1.AmazonCloudWatchAgent{
+	otelcol2 := v1beta1.AmazonCloudWatchAgent{
 		ObjectMeta: metav1.ObjectMeta{
 			Name: "my-instance-topologyspreadconstraint",
 		},
-		Spec: v1alpha1.AmazonCloudWatchAgentSpec{
-			TopologySpreadConstraints: testTopologySpreadConstraintValue,
-=======
-	d1, err := Deployment(params1)
-	require.NoError(t, err)
-	assert.Equal(t, "my-instance-collector", d1.Name)
-	assert.Empty(t, d1.Spec.Template.Spec.TopologySpreadConstraints)
-
-	// Test TopologySpreadConstraints
-	otelcol2 := v1beta1.OpenTelemetryCollector{
-		ObjectMeta: metav1.ObjectMeta{
-			Name: "my-instance-topologyspreadconstraint",
-		},
-		Spec: v1beta1.OpenTelemetryCollectorSpec{
-			OpenTelemetryCommonFields: v1beta1.OpenTelemetryCommonFields{
+		Spec: v1beta1.AmazonCloudWatchAgentSpec{
+			AmazonCloudWatchAgentCommonFields: v1beta1.AmazonCloudWatchAgentCommonFields{
 				TopologySpreadConstraints: testTopologySpreadConstraintValue,
 			},
->>>>>>> c9a8ce25
 		},
 	}
 
@@ -782,28 +620,18 @@
 
 func TestDeploymentAdditionalContainers(t *testing.T) {
 	// prepare
-<<<<<<< HEAD
-	otelcol := v1alpha1.AmazonCloudWatchAgent{
-=======
-	otelcol := v1beta1.OpenTelemetryCollector{
->>>>>>> c9a8ce25
+	otelcol := v1beta1.AmazonCloudWatchAgent{
 		ObjectMeta: metav1.ObjectMeta{
 			Name:      "my-instance",
 			Namespace: "my-namespace",
 		},
-<<<<<<< HEAD
-		Spec: v1alpha1.AmazonCloudWatchAgentSpec{
-			AdditionalContainers: []v1.Container{
-				{
-					Name: "test",
-=======
-		Spec: v1beta1.OpenTelemetryCollectorSpec{
-			OpenTelemetryCommonFields: v1beta1.OpenTelemetryCommonFields{
+
+		Spec: v1beta1.AmazonCloudWatchAgentSpec{
+			AmazonCloudWatchAgentCommonFields: v1beta1.AmazonCloudWatchAgentCommonFields{
 				AdditionalContainers: []v1.Container{
 					{
 						Name: "test",
 					},
->>>>>>> c9a8ce25
 				},
 			},
 		},
@@ -817,16 +645,10 @@
 	}
 
 	// test
-<<<<<<< HEAD
-	d := Deployment(params)
-	assert.Equal(t, "my-instance", d.Name)
-	assert.Equal(t, "my-instance", d.Labels["app.kubernetes.io/name"])
-=======
 	d, err := Deployment(params)
 	require.NoError(t, err)
 	assert.Equal(t, "my-instance-collector", d.Name)
 	assert.Equal(t, "my-instance-collector", d.Labels["app.kubernetes.io/name"])
->>>>>>> c9a8ce25
 	assert.Equal(t, "true", d.Annotations["prometheus.io/scrape"])
 	assert.Equal(t, "8888", d.Annotations["prometheus.io/port"])
 	assert.Equal(t, "/metrics", d.Annotations["prometheus.io/path"])
@@ -855,12 +677,12 @@
 	assert.False(t, *d1.Spec.Template.Spec.ShareProcessNamespace)
 
 	// Test hostNetwork=true
-	otelcol2 := v1beta1.OpenTelemetryCollector{
+	otelcol2 := v1beta1.AmazonCloudWatchAgent{
 		ObjectMeta: metav1.ObjectMeta{
 			Name: "my-instance-with-shareprocessnamespace",
 		},
-		Spec: v1beta1.OpenTelemetryCollectorSpec{
-			OpenTelemetryCommonFields: v1beta1.OpenTelemetryCommonFields{
+		Spec: v1beta1.AmazonCloudWatchAgentSpec{
+			AmazonCloudWatchAgentCommonFields: v1beta1.AmazonCloudWatchAgentCommonFields{
 				ShareProcessNamespace: true,
 			},
 		},
