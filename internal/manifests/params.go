--- conflicted
+++ resolved
@@ -9,35 +9,18 @@
 	"k8s.io/client-go/tools/record"
 	"sigs.k8s.io/controller-runtime/pkg/client"
 
-<<<<<<< HEAD
-	"github.com/aws/amazon-cloudwatch-agent-operator/apis/v1alpha1"
+	"github.com/aws/amazon-cloudwatch-agent-operator/apis/v1beta1"
 	"github.com/aws/amazon-cloudwatch-agent-operator/internal/config"
-=======
-	"github.com/open-telemetry/opentelemetry-operator/apis/v1alpha1"
-	"github.com/open-telemetry/opentelemetry-operator/apis/v1beta1"
-	"github.com/open-telemetry/opentelemetry-operator/internal/config"
->>>>>>> c9a8ce25
 )
 
 // Params holds the reconciliation-specific parameters.
 type Params struct {
-<<<<<<< HEAD
 	Client    client.Client
 	Recorder  record.EventRecorder
 	Scheme    *runtime.Scheme
 	Log       logr.Logger
-	OtelCol   v1alpha1.AmazonCloudWatchAgent
-	DcgmExp   v1alpha1.DcgmExporter
-	NeuronExp v1alpha1.NeuronMonitor
+	OtelCol   v1beta1.AmazonCloudWatchAgent
+	DcgmExp   v1beta1.DcgmExporter
+	NeuronExp v1beta1.NeuronMonitor
 	Config    config.Config
-=======
-	Client          client.Client
-	Recorder        record.EventRecorder
-	Scheme          *runtime.Scheme
-	Log             logr.Logger
-	OtelCol         v1beta1.OpenTelemetryCollector
-	TargetAllocator *v1alpha1.TargetAllocator
-	OpAMPBridge     v1alpha1.OpAMPBridge
-	Config          config.Config
->>>>>>> c9a8ce25
 }