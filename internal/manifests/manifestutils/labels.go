--- conflicted
+++ resolved
@@ -11,12 +11,9 @@
 
 	corev1 "k8s.io/api/core/v1"
 	metav1 "k8s.io/apimachinery/pkg/apis/meta/v1"
-<<<<<<< HEAD
 	"k8s.io/apimachinery/pkg/util/intstr"
-=======
 	"k8s.io/client-go/tools/record"
 	"sigs.k8s.io/controller-runtime/pkg/client"
->>>>>>> 10fcbf1f
 
 	"github.com/aws/amazon-cloudwatch-agent-operator/apis/v1alpha1"
 	"github.com/aws/amazon-cloudwatch-agent-operator/internal/naming"
@@ -91,7 +88,6 @@
 	}
 }
 
-<<<<<<< HEAD
 // CreateLivenessProbe creates a standard liveness probe for health endpoints
 func CreateLivenessProbe(path string, port intstr.IntOrString, probeConfig *v1alpha1.Probe) *corev1.Probe {
 	probe := &corev1.Probe{
@@ -166,7 +162,8 @@
 	}
 
 	return probe
-=======
+}
+
 // ExtractVersionFromImage extracts the version tag from a container image string
 func ExtractVersionFromImage(image string) string {
 	if image == "" {
@@ -204,5 +201,4 @@
 				fmt.Sprintf("%s is partially healthy: %d/%d pods ready", componentName, readyReplicas, totalReplicas))
 		}
 	}
->>>>>>> 10fcbf1f
 }