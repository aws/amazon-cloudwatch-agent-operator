--- conflicted
+++ resolved
@@ -9,12 +9,7 @@
 
 	metav1 "k8s.io/apimachinery/pkg/apis/meta/v1"
 
-<<<<<<< HEAD
 	"github.com/aws/amazon-cloudwatch-agent-operator/internal/naming"
-=======
-	"github.com/open-telemetry/opentelemetry-operator/apis/v1alpha1"
-	"github.com/open-telemetry/opentelemetry-operator/internal/naming"
->>>>>>> c9a8ce25
 )
 
 func IsFilteredSet(sourceSet string, filterSet []string) bool {
@@ -76,19 +71,4 @@
 		"app.kubernetes.io/part-of":    "amazon-cloudwatch-agent",
 		"app.kubernetes.io/component":  component,
 	}
-}
-
-// SelectorLabels return the selector labels for Target Allocator Pods.
-func TASelectorLabels(instance v1alpha1.TargetAllocator, component string) map[string]string {
-	selectorLabels := SelectorLabels(instance.ObjectMeta, component)
-
-	// TargetAllocator uses the name label as well for selection
-	// This is inconsistent with the Collector, but changing is a somewhat painful breaking change
-	// Don't override the app name if it already exists
-	if name, ok := instance.ObjectMeta.Labels["app.kubernetes.io/name"]; ok {
-		selectorLabels["app.kubernetes.io/name"] = name
-	} else {
-		selectorLabels["app.kubernetes.io/name"] = naming.TargetAllocator(instance.Name)
-	}
-	return selectorLabels
 }