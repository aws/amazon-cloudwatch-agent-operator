apiVersion: v1
kind: Namespace
metadata:
  labels:
    app.kubernetes.io/name: amazon-cloudwatch-agent-operator
    control-plane: controller-manager
  name: amazon-cloudwatch
---
apiVersion: apps/v1
kind: Deployment
metadata:
  name: controller-manager
  namespace: amazon-cloudwatch
  labels:
    app.kubernetes.io/name: amazon-cloudwatch-agent-operator
    control-plane: controller-manager
spec:
  selector:
    matchLabels:
      app.kubernetes.io/name: amazon-cloudwatch-agent-operator
      control-plane: controller-manager
  replicas: 1
  template:
    metadata:
      labels:
        app.kubernetes.io/name: amazon-cloudwatch-agent-operator
        control-plane: controller-manager
    spec:
      containers:
<<<<<<< HEAD
      - image: controller
        args:
          - "--feature-gates=operator.autoinstrumentation.multi-instrumentation,operator.autoinstrumentation.multi-instrumentation.skip-container-validation"
=======
      - args:
        - "--metrics-addr=127.0.0.1:8080"
        - "--enable-leader-election"
        - "--zap-log-level=info"
        - "--zap-time-encoding=rfc3339nano"
        - "--enable-nginx-instrumentation=true"
        image: controller
>>>>>>> c9a8ce25
        name: manager
        resources:
          requests:
            cpu: 100m
            memory: 64Mi
        env:
          - name: SERVICE_ACCOUNT_NAME
            valueFrom:
              fieldRef:
                fieldPath: spec.serviceAccountName
      serviceAccountName: controller-manager
      terminationGracePeriodSeconds: 10<|MERGE_RESOLUTION|>--- conflicted
+++ resolved
@@ -27,19 +27,9 @@
         control-plane: controller-manager
     spec:
       containers:
-<<<<<<< HEAD
       - image: controller
         args:
           - "--feature-gates=operator.autoinstrumentation.multi-instrumentation,operator.autoinstrumentation.multi-instrumentation.skip-container-validation"
-=======
-      - args:
-        - "--metrics-addr=127.0.0.1:8080"
-        - "--enable-leader-election"
-        - "--zap-log-level=info"
-        - "--zap-time-encoding=rfc3339nano"
-        - "--enable-nginx-instrumentation=true"
-        image: controller
->>>>>>> c9a8ce25
         name: manager
         resources:
           requests:
