--- conflicted
+++ resolved
@@ -86,25 +86,15 @@
 
 	// add flags related to this operator
 	var (
-<<<<<<< HEAD
 		metricsAddr               string
 		probeAddr                 string
 		pprofAddr                 string
 		agentImage                string
 		autoInstrumentationJava   string
 		autoInstrumentationPython string
+    autoAnnotationConfigStr string
 		webhookPort               int
 		tlsOpt                    tlsConfig
-=======
-		metricsAddr             string
-		probeAddr               string
-		pprofAddr               string
-		agentImage              string
-		autoInstrumentationJava string
-		autoAnnotationConfigStr string
-		webhookPort             int
-		tlsOpt                  tlsConfig
->>>>>>> 4e560029
 	)
 
 	pflag.StringVar(&metricsAddr, "metrics-addr", ":8080", "The address the metric endpoint binds to.")
@@ -112,11 +102,8 @@
 	pflag.StringVar(&pprofAddr, "pprof-addr", "", "The address to expose the pprof server. Default is empty string which disables the pprof server.")
 	stringFlagOrEnv(&agentImage, "agent-image", "RELATED_IMAGE_COLLECTOR", fmt.Sprintf("%s:%s", cloudwatchAgentImageRepository, v.AmazonCloudWatchAgent), "The default CloudWatch Agent image. This image is used when no image is specified in the CustomResource.")
 	stringFlagOrEnv(&autoInstrumentationJava, "auto-instrumentation-java-image", "RELATED_IMAGE_AUTO_INSTRUMENTATION_JAVA", fmt.Sprintf("%s:%s", autoInstrumentationJavaImageRepository, v.AutoInstrumentationJava), "The default OpenTelemetry Java instrumentation image. This image is used when no image is specified in the CustomResource.")
-<<<<<<< HEAD
 	stringFlagOrEnv(&autoInstrumentationPython, "auto-instrumentation-python-image", "RELATED_IMAGE_AUTO_INSTRUMENTATION_PYTHON", fmt.Sprintf("%s:%s", autoInstrumentationPythonImageRepository, v.AutoInstrumentationPython), "The default OpenTelemetry Python instrumentation image. This image is used when no image is specified in the CustomResource.")
-=======
 	stringFlagOrEnv(&autoAnnotationConfigStr, "auto-annotation-config", "AUTO_ANNOTATION_CONFIG", "", "The configuration for auto-annotation.")
->>>>>>> 4e560029
 	pflag.Parse()
 
 	// set java instrumentation java image in environment variable to be used for default instrumentation
