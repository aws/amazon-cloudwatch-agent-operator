--- conflicted
+++ resolved
@@ -19,14 +19,11 @@
 	colfeaturegate "go.opentelemetry.io/collector/featuregate"
 	k8sruntime "k8s.io/apimachinery/pkg/runtime"
 	utilruntime "k8s.io/apimachinery/pkg/util/runtime"
-	"k8s.io/client-go/kubernetes"
 	clientgoscheme "k8s.io/client-go/kubernetes/scheme"
 	_ "k8s.io/client-go/plugin/pkg/client/auth/gcp"
-	"k8s.io/client-go/rest"
 	k8sapiflag "k8s.io/component-base/cli/flag"
 	ctrl "sigs.k8s.io/controller-runtime"
 	"sigs.k8s.io/controller-runtime/pkg/cache"
-	"sigs.k8s.io/controller-runtime/pkg/client"
 	"sigs.k8s.io/controller-runtime/pkg/healthz"
 	"sigs.k8s.io/controller-runtime/pkg/log/zap"
 	metricsserver "sigs.k8s.io/controller-runtime/pkg/metrics/server"
@@ -290,11 +287,7 @@
 
 	decoder := admission.NewDecoder(mgr.GetScheme())
 
-<<<<<<< HEAD
-	instrumentationAnnotator, shouldMonitorAllServices := createInstrumentationAnnotator(autoMonitorConfigStr, autoAnnotationConfigStr, ctx, mgr.GetClient(), mgr.GetAPIReader())
-=======
 	instrumentationAnnotator, shouldMonitorAllServices := auto.CreateInstrumentationAnnotator(autoMonitorConfigStr, autoAnnotationConfigStr, ctx, mgr.GetClient(), mgr.GetAPIReader(), setupLog)
->>>>>>> e35509cf
 
 	if instrumentationAnnotator != nil {
 		mgr.GetWebhookServer().Register("/mutate-v1-workload", &webhook.Admission{
@@ -354,58 +347,6 @@
 	}
 }
 
-func createInstrumentationAnnotator(autoMonitorConfigStr string, autoAnnotationConfigStr string, ctx context.Context, client client.Client, reader client.Reader) (auto.InstrumentationAnnotator, bool) {
-	var autoAnnotationConfig auto.AnnotationConfig
-	supportedLanguages := instrumentation.SupportedTypes()
-
-	if os.Getenv("DISABLE_AUTO_ANNOTATION") == "true" {
-		setupLog.Info("Auto-annotation is disabled")
-	} else if autoAnnotationConfigStr != "" {
-		if err := json.Unmarshal([]byte(autoAnnotationConfigStr), &autoAnnotationConfig); err != nil {
-			setupLog.Error(err, "Unable to unmarshal auto-annotation config")
-		} else {
-			// todo: technically a breaking change, because previously an empty autoAnnotationConfig would clear all annotations, but automonitor does not reproduce this behavior by default because it requires restartPods to be enabled.
-			if autoAnnotationConfig.Empty() && autoMonitorConfigStr != "" {
-				setupLog.Info("Auto-annotation is disabled because it is empty and the AutoMonitor config is not empty. Trying AutoMonitor...")
-			} else {
-				setupLog.Info("WARNING: Using deprecated autoAnnotateAutoInstrumentation config, Disabling AutoMonitor. Please upgrade to AutoMonitor. autoAnnotateAutoInstrumentation will be removed in a future release.")
-				return auto.NewAnnotationMutators(
-					client,
-					reader,
-					setupLog,
-					autoAnnotationConfig,
-					supportedLanguages,
-				), false
-			}
-		}
-	}
-
-	if os.Getenv("DISABLE_AUTO_MONITOR") == "true" {
-		setupLog.Info("Auto-monitor is disabled due to DISABLE_AUTO_MONITOR environment variable")
-		return nil, false
-	}
-
-	var autoMonitorConfig *auto.MonitorConfig
-	if err := json.Unmarshal([]byte(autoMonitorConfigStr), &autoMonitorConfig); err != nil {
-		setupLog.Error(err, "Unable to unmarshal auto-monitor config, disabling AutoMonitor")
-		return nil, false
-	} else {
-		k8sConfig, err := rest.InClusterConfig()
-		if err != nil {
-			setupLog.Error(err, "AutoMonitor: Unable to create in-cluster config, disabling AutoMonitor.")
-			return nil, false
-		}
-
-		clientSet, err := kubernetes.NewForConfig(k8sConfig)
-		if err != nil {
-			setupLog.Error(err, "AutoMonitor: Unable to create in-cluster config, disabling AutoMonitor.")
-			return nil, false
-		}
-		logger := ctrl.Log.WithName("auto_monitor")
-		return auto.NewMonitor(ctx, *autoMonitorConfig, clientSet, client, reader, logger), autoMonitorConfig.MonitorAllServices
-	}
-}
-
 func waitForWebhookServerStart(ctx context.Context, checker healthz.Checker, callback func(context.Context)) {
 	ticker := time.NewTicker(time.Second)
 	defer ticker.Stop()
