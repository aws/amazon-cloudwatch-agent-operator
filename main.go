--- conflicted
+++ resolved
@@ -48,12 +48,9 @@
 	cloudwatchAgentImageRepository           = "public.ecr.aws/cloudwatch-agent/cloudwatch-agent"
 	autoInstrumentationJavaImageRepository   = "public.ecr.aws/aws-observability/adot-autoinstrumentation-java"
 	autoInstrumentationPythonImageRepository = "public.ecr.aws/aws-observability/adot-autoinstrumentation-python"
-<<<<<<< HEAD
 	autoInstrumentationDotNetImageRepository = "ghcr.io/open-telemetry/opentelemetry-operator/autoinstrumentation-dotnet"
-=======
 	//TODO: Update with the latest release of ADOT SDK for NodeJS
 	autoInstrumentationNodeJSImageRepository = "ghcr.io/open-telemetry/opentelemetry-operator/autoinstrumentation-nodejs"
->>>>>>> f621e059
 	dcgmExporterImageRepository              = "nvcr.io/nvidia/k8s/dcgm-exporter"
 	neuronMonitorImageRepository             = "public.ecr.aws/neuron"
 )
@@ -116,7 +113,6 @@
 
 	// add flags related to this operator
 	var (
-<<<<<<< HEAD
 		metricsAddr                  string
 		probeAddr                    string
 		pprofAddr                    string
@@ -124,26 +120,13 @@
 		autoInstrumentationJava      string
 		autoInstrumentationPython    string
 		autoInstrumentationDotNet    string
+		autoInstrumentationNodeJS    string
 		autoAnnotationConfigStr      string
 		autoInstrumentationConfigStr string
 		webhookPort                  int
 		tlsOpt                       tlsConfig
 		dcgmExporterImage            string
 		neuronMonitorImage           string
-=======
-		metricsAddr               string
-		probeAddr                 string
-		pprofAddr                 string
-		agentImage                string
-		autoInstrumentationJava   string
-		autoInstrumentationPython string
-		autoInstrumentationNodeJS string
-		autoAnnotationConfigStr   string
-		webhookPort               int
-		tlsOpt                    tlsConfig
-		dcgmExporterImage         string
-		neuronMonitorImage        string
->>>>>>> f621e059
 	)
 
 	pflag.StringVar(&metricsAddr, "metrics-addr", ":8080", "The address the metric endpoint binds to.")
@@ -152,18 +135,14 @@
 	stringFlagOrEnv(&agentImage, "agent-image", "RELATED_IMAGE_COLLECTOR", fmt.Sprintf("%s:%s", cloudwatchAgentImageRepository, v.AmazonCloudWatchAgent), "The default CloudWatch Agent image. This image is used when no image is specified in the CustomResource.")
 	stringFlagOrEnv(&autoInstrumentationJava, "auto-instrumentation-java-image", "RELATED_IMAGE_AUTO_INSTRUMENTATION_JAVA", fmt.Sprintf("%s:%s", autoInstrumentationJavaImageRepository, v.AutoInstrumentationJava), "The default OpenTelemetry Java instrumentation image. This image is used when no image is specified in the CustomResource.")
 	stringFlagOrEnv(&autoInstrumentationPython, "auto-instrumentation-python-image", "RELATED_IMAGE_AUTO_INSTRUMENTATION_PYTHON", fmt.Sprintf("%s:%s", autoInstrumentationPythonImageRepository, v.AutoInstrumentationPython), "The default OpenTelemetry Python instrumentation image. This image is used when no image is specified in the CustomResource.")
-<<<<<<< HEAD
 	stringFlagOrEnv(&autoInstrumentationDotNet, "auto-instrumentation-dotnet-image", "RELATED_IMAGE_AUTO_INSTRUMENTATION_DOTNET", fmt.Sprintf("%s:%s", autoInstrumentationDotNetImageRepository, v.AutoInstrumentationDotNet), "The default OpenTelemetry Dotnet instrumentation image. This image is used when no image is specified in the CustomResource.")
-=======
 	stringFlagOrEnv(&autoInstrumentationNodeJS, "auto-instrumentation-nodejs-image", "RELATED_IMAGE_AUTO_INSTRUMENTATION_NODEJS", fmt.Sprintf("%s:%s", autoInstrumentationNodeJSImageRepository, v.AutoInstrumentationNodeJS), "The default OpenTelemetry NodeJS instrumentation image. This image is used when no image is specified in the CustomResource.")
->>>>>>> f621e059
 	stringFlagOrEnv(&autoAnnotationConfigStr, "auto-annotation-config", "AUTO_ANNOTATION_CONFIG", "", "The configuration for auto-annotation.")
 	pflag.StringVar(&autoInstrumentationConfigStr, "auto-instrumentation-config", "", "The configuration for auto-instrumentation.")
 	stringFlagOrEnv(&dcgmExporterImage, "dcgm-exporter-image", "RELATED_IMAGE_DCGM_EXPORTER", fmt.Sprintf("%s:%s", dcgmExporterImageRepository, v.DcgmExporter), "The default DCGM Exporter image. This image is used when no image is specified in the CustomResource.")
 	stringFlagOrEnv(&neuronMonitorImage, "neuron-monitor-image", "RELATED_IMAGE_NEURON_MONITOR", fmt.Sprintf("%s:%s", neuronMonitorImageRepository, v.NeuronMonitor), "The default Neuron monitor image. This image is used when no image is specified in the CustomResource.")
 	pflag.Parse()
 
-<<<<<<< HEAD
 	// set instrumentation cpu and memory limits in environment variables to be used for default instrumentation; default values received from https://github.com/open-telemetry/opentelemetry-operator/blob/main/apis/v1alpha1/instrumentation_webhook.go
 	autoInstrumentationConfig := map[string]map[string]map[string]string{"java": {"limits": {"cpu": "500m", "memory": "64Mi"}, "requests": {"cpu": "50m", "memory": "64Mi"}}, "python": {"limits": {"cpu": "500m", "memory": "32Mi"}, "requests": {"cpu": "50m", "memory": "32Mi"}}, "dotnet": {"limits": {"cpu": "500m", "memory": "128Mi"}, "requests": {"cpu": "50m", "memory": "128Mi"}}}
 	err := json.Unmarshal([]byte(autoInstrumentationConfigStr), &autoInstrumentationConfig)
@@ -179,17 +158,15 @@
 	if dotNetVar, ok := autoInstrumentationConfig["dotnet"]; ok {
 		setLangEnvVars("DOTNET", dotNetVar)
 	}
+	if dotNetVar, ok := autoInstrumentationConfig["nodejs"]; ok {
+		setLangEnvVars("NODEJS", dotNetVar)
+	}
 
 	// set supported language instrumentation images in environment variable to be used for default instrumentation
 	os.Setenv("AUTO_INSTRUMENTATION_JAVA", autoInstrumentationJava)
 	os.Setenv("AUTO_INSTRUMENTATION_PYTHON", autoInstrumentationPython)
 	os.Setenv("AUTO_INSTRUMENTATION_DOTNET", autoInstrumentationDotNet)
-=======
-	// set supported languages instrumentation images in environment variable to be used for default instrumentation
-	os.Setenv("AUTO_INSTRUMENTATION_JAVA", autoInstrumentationJava)
-	os.Setenv("AUTO_INSTRUMENTATION_PYTHON", autoInstrumentationPython)
 	os.Setenv("AUTO_INSTRUMENTATION_NODEJS", autoInstrumentationNodeJS)
->>>>>>> f621e059
 
 	logger := zap.New(zap.UseFlagOptions(&opts))
 	ctrl.SetLogger(logger)
@@ -199,11 +176,8 @@
 		"cloudwatch-agent", agentImage,
 		"auto-instrumentation-java", autoInstrumentationJava,
 		"auto-instrumentation-python", autoInstrumentationPython,
-<<<<<<< HEAD
 		"auto-instrumentation-dotnet", autoInstrumentationDotNet,
-=======
 		"auto-instrumentation-nodejs", autoInstrumentationNodeJS,
->>>>>>> f621e059
 		"dcgm-exporter", dcgmExporterImage,
 		"neuron-monitor", neuronMonitorImage,
 		"build-date", v.BuildDate,
@@ -218,11 +192,8 @@
 		config.WithCollectorImage(agentImage),
 		config.WithAutoInstrumentationJavaImage(autoInstrumentationJava),
 		config.WithAutoInstrumentationPythonImage(autoInstrumentationPython),
-<<<<<<< HEAD
 		config.WithAutoInstrumentationDotNetImage(autoInstrumentationDotNet),
-=======
 		config.WithAutoInstrumentationNodeJSImage(autoInstrumentationNodeJS),
->>>>>>> f621e059
 		config.WithDcgmExporterImage(dcgmExporterImage),
 		config.WithNeuronMonitorImage(neuronMonitorImage),
 	)
@@ -319,11 +290,8 @@
 				instrumentation.NewTypeSet(
 					instrumentation.TypeJava,
 					instrumentation.TypePython,
-<<<<<<< HEAD
 					instrumentation.TypeDotNet,
-=======
 					instrumentation.TypeNodeJS,
->>>>>>> f621e059
 				),
 			)
 			mgr.GetWebhookServer().Register("/mutate-v1-workload", &webhook.Admission{
