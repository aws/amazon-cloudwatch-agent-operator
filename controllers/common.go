// Copyright Amazon.com, Inc. or its affiliates. All Rights Reserved.
// SPDX-License-Identifier: Apache-2.0

package controllers

import (
	"context"
	"errors"
	"fmt"
	"strings"

	"github.com/go-logr/logr"
	rbacv1 "k8s.io/api/rbac/v1"
	metav1 "k8s.io/apimachinery/pkg/apis/meta/v1"
	"k8s.io/apimachinery/pkg/apis/meta/v1/unstructured"
	"k8s.io/apimachinery/pkg/runtime"
	"k8s.io/apimachinery/pkg/types"
	"k8s.io/client-go/util/retry"
	ctrl "sigs.k8s.io/controller-runtime"
	"sigs.k8s.io/controller-runtime/pkg/client"
	"sigs.k8s.io/controller-runtime/pkg/client/apiutil"
	"sigs.k8s.io/controller-runtime/pkg/controller/controllerutil"

	"github.com/aws/amazon-cloudwatch-agent-operator/apis/v1alpha1"
	"github.com/aws/amazon-cloudwatch-agent-operator/internal/manifests/collector/adapters"

	"github.com/aws/amazon-cloudwatch-agent-operator/internal/manifests"
	"github.com/aws/amazon-cloudwatch-agent-operator/internal/manifests/collector"
)

const (
	acceleratedComputeMetrics = "accelerated_compute_metrics"
	amazonCloudWatchNamespace = "amazon-cloudwatch"
	amazonCloudWatchAgentName = "cloudwatch-agent"
)

func isNamespaceScoped(obj client.Object) bool {
	switch obj.(type) {
	case *rbacv1.ClusterRole, *rbacv1.ClusterRoleBinding:
		return false
	default:
		return true
	}
}

// BuildCollector returns the generation and collected errors of all manifests for a given instance.
func BuildCollector(params manifests.Params) ([]client.Object, error) {
	builders := []manifests.Builder[manifests.Params]{
		collector.Build,
<<<<<<< HEAD
=======
	}
	var resources []client.Object
	for _, builder := range builders {
		objs, err := builder(params)
		if err != nil {
			return nil, err
		}
		resources = append(resources, objs...)
	}
	// TODO: Remove this after TargetAllocator CRD is reconciled
	if params.TargetAllocator != nil {
		taParams := targetallocator.Params{
			Client:          params.Client,
			Scheme:          params.Scheme,
			Recorder:        params.Recorder,
			Log:             params.Log,
			Config:          params.Config,
			Collector:       params.OtelCol,
			TargetAllocator: *params.TargetAllocator,
		}
		taResources, err := BuildTargetAllocator(taParams)
		if err != nil {
			return nil, err
		}
		resources = append(resources, taResources...)
	}
	return resources, nil
}

// BuildOpAMPBridge returns the generation and collected errors of all manifests for a given instance.
func BuildOpAMPBridge(params manifests.Params) ([]client.Object, error) {
	builders := []manifests.Builder[manifests.Params]{
		opampbridge.Build,
>>>>>>> c9a8ce25
	}
	var resources []client.Object
	for _, builder := range builders {
		objs, err := builder(params)
		if err != nil {
			return nil, err
		}
		resources = append(resources, objs...)
	}
	return resources, nil
}

// BuildTargetAllocator returns the generation and collected errors of all manifests for a given instance.
func BuildTargetAllocator(params targetallocator.Params) ([]client.Object, error) {
	builders := []manifests.Builder[targetallocator.Params]{
		targetallocator.Build,
	}
	var resources []client.Object
	for _, builder := range builders {
		objs, err := builder(params)
		if err != nil {
			return nil, err
		}
		resources = append(resources, objs...)
	}
	return resources, nil
}

// getList queries the Kubernetes API to list the requested resource, setting the list l of type T.
func getList[T client.Object](ctx context.Context, cl client.Client, l T, options ...client.ListOption) (map[types.UID]client.Object, error) {
	ownedObjects := map[types.UID]client.Object{}
	list := &unstructured.UnstructuredList{}
	gvk, err := apiutil.GVKForObject(l, cl.Scheme())
	if err != nil {
		return nil, err
	}
	list.SetGroupVersionKind(gvk)
	err = cl.List(ctx, list, options...)
	if err != nil {
		return ownedObjects, fmt.Errorf("error listing %T: %w", l, err)
	}
	for i := range list.Items {
		ownedObjects[list.Items[i].GetUID()] = &list.Items[i]
	}
	return ownedObjects, nil
}

// reconcileDesiredObjects runs the reconcile process using the mutateFn over the given list of objects.
func reconcileDesiredObjects(ctx context.Context, kubeClient client.Client, logger logr.Logger, owner metav1.Object, scheme *runtime.Scheme, desiredObjects []client.Object, ownedObjects map[types.UID]client.Object) error {
	var errs []error
	for _, desired := range desiredObjects {
		l := logger.WithValues(
			"object_name", desired.GetName(),
			"object_kind", desired.GetObjectKind(),
		)
		if isNamespaceScoped(desired) {
			if setErr := ctrl.SetControllerReference(owner, desired, scheme); setErr != nil {
				l.Error(setErr, "failed to set controller owner reference to desired")
				errs = append(errs, setErr)
				continue
			}
		}
		// existing is an object the controller runtime will hydrate for us
		// we obtain the existing object by deep copying the desired object because it's the most convenient way
		existing := desired.DeepCopyObject().(client.Object)
		mutateFn := manifests.MutateFuncFor(existing, desired)
		var op controllerutil.OperationResult
		crudErr := retry.RetryOnConflict(retry.DefaultRetry, func() error {
			result, createOrUpdateErr := ctrl.CreateOrUpdate(ctx, kubeClient, existing, mutateFn)
			op = result
			return createOrUpdateErr
		})
		if crudErr != nil && errors.Is(crudErr, manifests.ImmutableChangeErr) {
			l.Error(crudErr, "detected immutable field change, trying to delete, new object will be created on next reconcile", "existing", existing.GetName())
			delErr := kubeClient.Delete(ctx, existing)
			if delErr != nil {
				return delErr
			}
			continue
		} else if crudErr != nil {
			l.Error(crudErr, "failed to configure desired")
			errs = append(errs, crudErr)
			continue
		}

		l.V(1).Info(fmt.Sprintf("desired has been %s", op))
		// This object is still managed by the operator, remove it from the list of objects to prune
		delete(ownedObjects, existing.GetUID())
	}
	if len(errs) > 0 {
		return fmt.Errorf("failed to create objects for %s: %w", owner.GetName(), errors.Join(errs...))
	}
	// Pruning owned objects in the cluster which are not should not be present after the reconciliation.
	err := deleteObjects(ctx, kubeClient, logger, ownedObjects)
	if err != nil {
		return fmt.Errorf("failed to prune objects for %s: %w", owner.GetName(), err)
	}
	return nil
}

<<<<<<< HEAD
func enabledAcceleratedComputeByAgentConfig(ctx context.Context, c client.Client, log logr.Logger) bool {
	agentResource := getAmazonCloudWatchAgentResource(ctx, c)
	// missing feature flag means it's on by default
	featureConfigExists := strings.Contains(agentResource.Spec.Config, acceleratedComputeMetrics)
	conf, err := adapters.ConfigStructFromJSONString(agentResource.Spec.Config)
	if err != nil {
		log.Error(err, "Failed to unmarshall agent configuration")
		return false
	}

	if conf.Logs != nil && conf.Logs.LogMetricsCollected != nil && conf.Logs.LogMetricsCollected.Kubernetes != nil {
		if conf.Logs.LogMetricsCollected.Kubernetes.EnhancedContainerInsights {
			return !featureConfigExists || conf.Logs.LogMetricsCollected.Kubernetes.AcceleratedComputeMetrics
		} else {
			// enhanced container insights is disabled
			return false
		}
	}
	return false
}

var getAmazonCloudWatchAgentResource = func(ctx context.Context, c client.Client) v1alpha1.AmazonCloudWatchAgent {
	cr := &v1alpha1.AmazonCloudWatchAgent{}

	_ = c.Get(ctx, client.ObjectKey{
		Namespace: amazonCloudWatchNamespace,
		Name:      amazonCloudWatchAgentName,
	}, cr)

	return *cr
=======
func deleteObjects(ctx context.Context, kubeClient client.Client, logger logr.Logger, objects map[types.UID]client.Object) error {
	// Pruning owned objects in the cluster which are not should not be present after the reconciliation.
	pruneErrs := []error{}
	for _, obj := range objects {
		l := logger.WithValues(
			"object_name", obj.GetName(),
			"object_kind", obj.GetObjectKind().GroupVersionKind(),
		)

		l.Info("pruning unmanaged resource")
		err := kubeClient.Delete(ctx, obj)
		if err != nil {
			l.Error(err, "failed to delete resource")
			pruneErrs = append(pruneErrs, err)
		}
	}
	return errors.Join(pruneErrs...)
>>>>>>> c9a8ce25
}<|MERGE_RESOLUTION|>--- conflicted
+++ resolved
@@ -21,11 +21,10 @@
 	"sigs.k8s.io/controller-runtime/pkg/client/apiutil"
 	"sigs.k8s.io/controller-runtime/pkg/controller/controllerutil"
 
-	"github.com/aws/amazon-cloudwatch-agent-operator/apis/v1alpha1"
-	"github.com/aws/amazon-cloudwatch-agent-operator/internal/manifests/collector/adapters"
-
+	"github.com/aws/amazon-cloudwatch-agent-operator/apis/v1beta1"
 	"github.com/aws/amazon-cloudwatch-agent-operator/internal/manifests"
 	"github.com/aws/amazon-cloudwatch-agent-operator/internal/manifests/collector"
+	"github.com/aws/amazon-cloudwatch-agent-operator/internal/manifests/collector/adapters"
 )
 
 const (
@@ -45,60 +44,8 @@
 
 // BuildCollector returns the generation and collected errors of all manifests for a given instance.
 func BuildCollector(params manifests.Params) ([]client.Object, error) {
-	builders := []manifests.Builder[manifests.Params]{
+	builders := []manifests.Builder{
 		collector.Build,
-<<<<<<< HEAD
-=======
-	}
-	var resources []client.Object
-	for _, builder := range builders {
-		objs, err := builder(params)
-		if err != nil {
-			return nil, err
-		}
-		resources = append(resources, objs...)
-	}
-	// TODO: Remove this after TargetAllocator CRD is reconciled
-	if params.TargetAllocator != nil {
-		taParams := targetallocator.Params{
-			Client:          params.Client,
-			Scheme:          params.Scheme,
-			Recorder:        params.Recorder,
-			Log:             params.Log,
-			Config:          params.Config,
-			Collector:       params.OtelCol,
-			TargetAllocator: *params.TargetAllocator,
-		}
-		taResources, err := BuildTargetAllocator(taParams)
-		if err != nil {
-			return nil, err
-		}
-		resources = append(resources, taResources...)
-	}
-	return resources, nil
-}
-
-// BuildOpAMPBridge returns the generation and collected errors of all manifests for a given instance.
-func BuildOpAMPBridge(params manifests.Params) ([]client.Object, error) {
-	builders := []manifests.Builder[manifests.Params]{
-		opampbridge.Build,
->>>>>>> c9a8ce25
-	}
-	var resources []client.Object
-	for _, builder := range builders {
-		objs, err := builder(params)
-		if err != nil {
-			return nil, err
-		}
-		resources = append(resources, objs...)
-	}
-	return resources, nil
-}
-
-// BuildTargetAllocator returns the generation and collected errors of all manifests for a given instance.
-func BuildTargetAllocator(params targetallocator.Params) ([]client.Object, error) {
-	builders := []manifests.Builder[targetallocator.Params]{
-		targetallocator.Build,
 	}
 	var resources []client.Object
 	for _, builder := range builders {
@@ -131,7 +78,7 @@
 }
 
 // reconcileDesiredObjects runs the reconcile process using the mutateFn over the given list of objects.
-func reconcileDesiredObjects(ctx context.Context, kubeClient client.Client, logger logr.Logger, owner metav1.Object, scheme *runtime.Scheme, desiredObjects []client.Object, ownedObjects map[types.UID]client.Object) error {
+func reconcileDesiredObjects(ctx context.Context, kubeClient client.Client, logger logr.Logger, owner metav1.Object, scheme *runtime.Scheme, desiredObjects ...client.Object) error {
 	var errs []error
 	for _, desired := range desiredObjects {
 		l := logger.WithValues(
@@ -169,21 +116,13 @@
 		}
 
 		l.V(1).Info(fmt.Sprintf("desired has been %s", op))
-		// This object is still managed by the operator, remove it from the list of objects to prune
-		delete(ownedObjects, existing.GetUID())
 	}
 	if len(errs) > 0 {
 		return fmt.Errorf("failed to create objects for %s: %w", owner.GetName(), errors.Join(errs...))
 	}
-	// Pruning owned objects in the cluster which are not should not be present after the reconciliation.
-	err := deleteObjects(ctx, kubeClient, logger, ownedObjects)
-	if err != nil {
-		return fmt.Errorf("failed to prune objects for %s: %w", owner.GetName(), err)
-	}
 	return nil
 }
 
-<<<<<<< HEAD
 func enabledAcceleratedComputeByAgentConfig(ctx context.Context, c client.Client, log logr.Logger) bool {
 	agentResource := getAmazonCloudWatchAgentResource(ctx, c)
 	// missing feature flag means it's on by default
@@ -205,8 +144,8 @@
 	return false
 }
 
-var getAmazonCloudWatchAgentResource = func(ctx context.Context, c client.Client) v1alpha1.AmazonCloudWatchAgent {
-	cr := &v1alpha1.AmazonCloudWatchAgent{}
+var getAmazonCloudWatchAgentResource = func(ctx context.Context, c client.Client) v1beta1.AmazonCloudWatchAgent {
+	cr := &v1beta1.AmazonCloudWatchAgent{}
 
 	_ = c.Get(ctx, client.ObjectKey{
 		Namespace: amazonCloudWatchNamespace,
@@ -214,7 +153,8 @@
 	}, cr)
 
 	return *cr
-=======
+}
+
 func deleteObjects(ctx context.Context, kubeClient client.Client, logger logr.Logger, objects map[types.UID]client.Object) error {
 	// Pruning owned objects in the cluster which are not should not be present after the reconciliation.
 	pruneErrs := []error{}
@@ -232,5 +172,4 @@
 		}
 	}
 	return errors.Join(pruneErrs...)
->>>>>>> c9a8ce25
 }