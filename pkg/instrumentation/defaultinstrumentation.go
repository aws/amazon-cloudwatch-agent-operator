--- conflicted
+++ resolved
@@ -146,13 +146,10 @@
 	}
 
 	if isAppSignalsEnabled {
-<<<<<<< HEAD
-=======
 		isJavaRuntimeEnabled, ok := os.LookupEnv("AUTO_INSTRUMENTATION_JAVA_RUNTIME_ENABLED")
 		if !ok {
 			isJavaRuntimeEnabled = "true";
 		}
->>>>>>> 8e78c016
 		appSignalsEnvs := []corev1.EnvVar{
 			{Name: "OTEL_AWS_APP_SIGNALS_ENABLED", Value: "true"}, //TODO: remove in favor of new name once safe
 			{Name: "OTEL_AWS_APPLICATION_SIGNALS_ENABLED", Value: "true"},
@@ -161,10 +158,7 @@
 			{Name: "OTEL_EXPORTER_OTLP_TRACES_ENDPOINT", Value: fmt.Sprintf("%s://%s:4316/v1/traces", exporterPrefix, cloudwatchAgentServiceEndpoint)},
 			{Name: "OTEL_AWS_APP_SIGNALS_EXPORTER_ENDPOINT", Value: fmt.Sprintf("%s://%s:4316/v1/metrics", exporterPrefix, cloudwatchAgentServiceEndpoint)}, //TODO: remove in favor of new name once safe
 			{Name: "OTEL_AWS_APPLICATION_SIGNALS_EXPORTER_ENDPOINT", Value: fmt.Sprintf("%s://%s:4316/v1/metrics", exporterPrefix, cloudwatchAgentServiceEndpoint)},
-<<<<<<< HEAD
-=======
 			{Name: "OTEL_AWS_APPLICATION_SIGNALS_RUNTIME_ENABLED", Value: isJavaRuntimeEnabled},
->>>>>>> 8e78c016
 		}
 		envs = append(envs, appSignalsEnvs...)
 	} else {
@@ -189,13 +183,10 @@
 func getPythonEnvs(isAppSignalsEnabled bool, cloudwatchAgentServiceEndpoint, exporterPrefix string, additionalEnvs map[string]string) []corev1.EnvVar {
 	var envs []corev1.EnvVar
 	if isAppSignalsEnabled {
-<<<<<<< HEAD
-=======
 		isPythonRuntimeEnabled, ok := os.LookupEnv("AUTO_INSTRUMENTATION_PYTHON_RUNTIME_ENABLED")
 		if !ok {
 			isPythonRuntimeEnabled = "true";
 		}
->>>>>>> 8e78c016
 		envs = []corev1.EnvVar{
 			{Name: "OTEL_AWS_APP_SIGNALS_ENABLED", Value: "true"}, //TODO: remove in favor of new name once safe
 			{Name: "OTEL_AWS_APPLICATION_SIGNALS_ENABLED", Value: "true"},
@@ -205,10 +196,7 @@
 			{Name: "OTEL_EXPORTER_OTLP_TRACES_ENDPOINT", Value: fmt.Sprintf("%s://%s:4316/v1/traces", exporterPrefix, cloudwatchAgentServiceEndpoint)},
 			{Name: "OTEL_AWS_APP_SIGNALS_EXPORTER_ENDPOINT", Value: fmt.Sprintf("%s://%s:4316/v1/metrics", exporterPrefix, cloudwatchAgentServiceEndpoint)}, //TODO: remove in favor of new name once safe
 			{Name: "OTEL_AWS_APPLICATION_SIGNALS_EXPORTER_ENDPOINT", Value: fmt.Sprintf("%s://%s:4316/v1/metrics", exporterPrefix, cloudwatchAgentServiceEndpoint)},
-<<<<<<< HEAD
-=======
 			{Name: "OTEL_AWS_APPLICATION_SIGNALS_RUNTIME_ENABLED", Value: isPythonRuntimeEnabled},
->>>>>>> 8e78c016
 			{Name: "OTEL_METRICS_EXPORTER", Value: "none"},
 			{Name: "OTEL_PYTHON_DISTRO", Value: "aws_distro"},
 			{Name: "OTEL_PYTHON_CONFIGURATOR", Value: "aws_configurator"},
