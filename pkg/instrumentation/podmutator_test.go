--- conflicted
+++ resolved
@@ -29,10 +29,7 @@
 
 func TestGetInstrumentationInstanceFromNameSpaceDefault(t *testing.T) {
 	os.Setenv("AUTO_INSTRUMENTATION_JAVA", defaultJavaInstrumentationImage)
-<<<<<<< HEAD
 	os.Setenv("AUTO_INSTRUMENTATION_PYTHON", defaultPythonInstrumentationImage)
-=======
->>>>>>> 4e560029
 
 	defaultInst := &v1alpha1.Instrumentation{
 		Status: v1alpha1.InstrumentationStatus{},
@@ -58,7 +55,6 @@
 					{Name: otelTracesSamplerArgKey, Value: otelTracesSamplerArgDefaultValue},
 					{Name: otelTracesSamplerKey, Value: otelTracesSamplerDefaultValue},
 					{Name: otelExporterOtlpProtocolKey, Value: otelExporterOtlpProtocolValue},
-<<<<<<< HEAD
 					{Name: otelExporterTracesEndpointKey, Value: otelExporterTracesEndpointDefaultValue},
 					{Name: otelExporterSmpEndpointKey, Value: otelExporterSmpEndpointDefaultValue},
 					{Name: otelExporterMetricKey, Value: otelExporterMetricDefaultValue},
@@ -70,8 +66,6 @@
 					{Name: otelSampleEnabledKey, Value: otelSampleEnabledDefaultValue},
 					{Name: otelTracesSamplerArgKey, Value: otelTracesSamplerArgDefaultValue},
 					{Name: otelExporterOtlpProtocolKey, Value: otelExporterOtlpProtocolValue},
-=======
->>>>>>> 4e560029
 					{Name: otelExporterTracesEndpointKey, Value: otelExporterTracesEndpointDefaultValue},
 					{Name: otelExporterSmpEndpointKey, Value: otelExporterSmpEndpointDefaultValue},
 					{Name: otelExporterMetricKey, Value: otelExporterMetricDefaultValue},
