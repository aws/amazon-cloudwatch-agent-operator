--- conflicted
+++ resolved
@@ -25,31 +25,31 @@
 			DaemonSets:   []string{"ds2"},
 			StatefulSets: []string{"ss2"},
 		},
-<<<<<<< HEAD
+		NodeJS: AnnotationResources{
+			Namespaces:   []string{"n3"},
+			Deployments:  []string{"d3"},
+			DaemonSets:   []string{"ds3"},
+			StatefulSets: []string{"ss3"},
+		},
 		DotNet: AnnotationResources{
-=======
-		NodeJS: AnnotationResources{
->>>>>>> f621e059
 			Namespaces:   []string{"n3"},
 			Deployments:  []string{"d3"},
 			DaemonSets:   []string{"ds3"},
 			StatefulSets: []string{"ss3"},
 		},
 	}
+
 	assert.Equal(t, cfg.Java, cfg.getResources(instrumentation.TypeJava))
 	assert.Equal(t, []string{"n1"}, getNamespaces(cfg.Java))
 	assert.Equal(t, []string{"d1"}, getDeployments(cfg.Java))
 	assert.Equal(t, cfg.Python, cfg.getResources(instrumentation.TypePython))
 	assert.Equal(t, []string{"ds2"}, getDaemonSets(cfg.Python))
 	assert.Equal(t, []string{"ss2"}, getStatefulSets(cfg.Python))
-<<<<<<< HEAD
+	assert.Equal(t, cfg.NodeJS, cfg.getResources(instrumentation.TypeNodeJS))
+	assert.Equal(t, []string{"ds3"}, getDaemonSets(cfg.NodeJS))
+	assert.Equal(t, []string{"ss3"}, getStatefulSets(cfg.NodeJS))
 	assert.Equal(t, cfg.DotNet, cfg.getResources(instrumentation.TypeDotNet))
 	assert.Equal(t, []string{"ds3"}, getDaemonSets(cfg.DotNet))
 	assert.Equal(t, []string{"ss3"}, getStatefulSets(cfg.DotNet))
-=======
-	assert.Equal(t, cfg.Python, cfg.getResources(instrumentation.TypeNodeJS))
-	assert.Equal(t, []string{"ds3"}, getDaemonSets(cfg.NodeJS))
-	assert.Equal(t, []string{"ss3"}, getStatefulSets(cfg.NodeJS))
->>>>>>> f621e059
 	assert.Equal(t, AnnotationResources{}, cfg.getResources("invalidType"))
 }