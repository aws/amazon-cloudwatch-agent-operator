// Copyright Amazon.com, Inc. or its affiliates. All Rights Reserved.
// SPDX-License-Identifier: Apache-2.0

package auto

import (
	"context"
	"fmt"
	"strings"

	"github.com/go-logr/logr"
	"golang.org/x/exp/maps"
	appsv1 "k8s.io/api/apps/v1"
	corev1 "k8s.io/api/core/v1"
	metav1 "k8s.io/apimachinery/pkg/apis/meta/v1"
	"sigs.k8s.io/controller-runtime/pkg/client"

	"github.com/aws/amazon-cloudwatch-agent-operator/pkg/instrumentation"
)

const (
	autoAnnotatePrefix     = "cloudwatch.aws.amazon.com/auto-annotate-"
	defaultAnnotationValue = "true"
)

// +kubebuilder:rbac:groups="",resources=namespaces,verbs=list;patch
// +kubebuilder:rbac:groups="apps",resources=daemonsets;deployments;statefulsets,verbs=list;patch

// AnnotationMutators contains functions that can be used to mutate annotations
// on all supported objects based on the configured mutators.
type AnnotationMutators struct {
	clientWriter        client.Writer
	clientReader        client.Reader
	logger              logr.Logger
	namespaceMutators   map[string]instrumentation.AnnotationMutator
	deploymentMutators  map[string]instrumentation.AnnotationMutator
	daemonSetMutators   map[string]instrumentation.AnnotationMutator
	statefulSetMutators map[string]instrumentation.AnnotationMutator
	defaultMutator      instrumentation.AnnotationMutator
	injectAnnotations   map[string]struct{}
}

func (m *AnnotationMutators) MutateAndPatchAll(ctx context.Context) {
	MutateAndPatchWorkloads(m, ctx)
	MutateAndPatchNamespaces(m, ctx, true)
}

func (m *AnnotationMutators) GetLogger() logr.Logger {
	return m.logger
}

func (m *AnnotationMutators) GetReader() client.Reader {
	return m.clientReader
}

func (m *AnnotationMutators) GetWriter() client.Writer {
	return m.clientWriter
}

// MutateObject modifies annotations for a single object using the configured mutators.
func (m *AnnotationMutators) MutateObject(oldObj client.Object, obj client.Object) any {
	mutatedAnnotations, _ := m.mutateObject(obj, nil)
	return mutatedAnnotations.(map[string]string)
}

// mutateObject modifies annotations for a single object using the configured mutators.
func (m *AnnotationMutators) mutateObject(obj client.Object, _ any) (any, bool) {
	switch o := obj.(type) {
	case *corev1.Namespace:
		return m.mutate(o.GetName(), m.namespaceMutators, o.GetObjectMeta())
	case *appsv1.Deployment:
		return m.mutate(namespacedName(o.GetObjectMeta()), m.deploymentMutators, o.Spec.Template.GetObjectMeta())
	case *appsv1.DaemonSet:
		return m.mutate(namespacedName(o.GetObjectMeta()), m.daemonSetMutators, o.Spec.Template.GetObjectMeta())
	case *appsv1.StatefulSet:
		return m.mutate(namespacedName(o.GetObjectMeta()), m.statefulSetMutators, o.Spec.Template.GetObjectMeta())
	default:
		return nil, false
	}
}

func rangeObjectList(m InstrumentationAnnotator, ctx context.Context, list client.ObjectList, option client.ListOption, fn objectCallbackFunc) {
	if err := m.GetReader().List(ctx, list, option); err != nil {
		m.GetLogger().Error(err, "Unable to list objects",
			"kind", fmt.Sprintf("%T", list),
		)
		return
	}
	switch l := list.(type) {
	case *corev1.NamespaceList:
		for _, item := range l.Items {
			fn(&item, nil)
		}
	case *appsv1.DeploymentList:
		for _, item := range l.Items {
			fn(&item, nil)
		}
	case *appsv1.DaemonSetList:
		for _, item := range l.Items {
			fn(&item, nil)
		}
	case *appsv1.StatefulSetList:
		for _, item := range l.Items {
			fn(&item, nil)
		}
	}
}

func (m *AnnotationMutators) mutate(name string, mutators map[string]instrumentation.AnnotationMutator, obj metav1.Object) (map[string]string, bool) {
	mutator, ok := mutators[name]
	if !ok {
		mutator = m.defaultMutator
	}
	mutatedAnnotations := mutator.Mutate(obj)
	return mutatedAnnotations, len(mutatedAnnotations) != 0
}

func namespacedName(obj metav1.Object) string {
	if _, ok := obj.(*corev1.Namespace); ok {
		return obj.GetName()
	}
	return fmt.Sprintf("%s/%s", obj.GetNamespace(), obj.GetName())
}

// NewAnnotationMutators creates mutators based on the AnnotationConfig provided and enabled instrumentation.TypeSet.
// The default mutator, which is used for non-configured resources, removes all auto-annotated annotations in the type
// set.
func NewAnnotationMutators(
	clientWriter client.Writer,
	clientReader client.Reader,
	logger logr.Logger,
	cfg AnnotationConfig,
	typeSet instrumentation.TypeSet,
) *AnnotationMutators {
	warnNonNamespacedNames(cfg, logger)
	builder := newMutatorBuilder(typeSet)
	return &AnnotationMutators{
		clientWriter:        clientWriter,
		clientReader:        clientReader,
		logger:              logger,
		namespaceMutators:   builder.buildMutators(getResources(cfg, typeSet, getNamespaces)),
		deploymentMutators:  builder.buildMutators(getResources(cfg, typeSet, getDeployments)),
		daemonSetMutators:   builder.buildMutators(getResources(cfg, typeSet, getDaemonSets)),
		statefulSetMutators: builder.buildMutators(getResources(cfg, typeSet, getStatefulSets)),
		defaultMutator:      instrumentation.NewAnnotationMutator(maps.Values(builder.removeMutations)),
		injectAnnotations:   buildInjectAnnotations(typeSet),
	}
}

func warnNonNamespacedNames(cfg AnnotationConfig, logger logr.Logger) {
<<<<<<< HEAD
	for t := range instrumentation.SupportedTypes() {
=======
	for t := range instrumentation.SupportedTypes {
>>>>>>> e35509cf
		resources := cfg.getResources(t)
		for _, deployment := range resources.Deployments {
			if !strings.Contains(deployment, "/") {
				logger.Info("invalid deployment name, needs to be namespaced", "deployment", deployment)
			}
		}
		for _, daemonSet := range resources.DaemonSets {
			if !strings.Contains(daemonSet, "/") {
				logger.Info("invalid daemonSet name, needs to be namespaced", "daemonSet", daemonSet)
			}
		}
		for _, statefulSet := range resources.StatefulSets {
			if !strings.Contains(statefulSet, "/") {
				logger.Info("invalid statefulSet name, needs to be namespaced", "statefulSet", statefulSet)
			}
		}
	}
}

func getResources(
	cfg AnnotationConfig,
	typeSet instrumentation.TypeSet,
	resourceFn func(AnnotationResources) []string,
) map[instrumentation.Type][]string {
	resources := map[instrumentation.Type][]string{}
	for instType := range typeSet {
		resources[instType] = resourceFn(cfg.getResources(instType))
	}
	return resources
}

type mutatorBuilder struct {
	typeSet         instrumentation.TypeSet
	insertMutations map[instrumentation.Type]instrumentation.AnnotationMutation
	removeMutations map[instrumentation.Type]instrumentation.AnnotationMutation
}

func (b *mutatorBuilder) buildMutators(resources map[instrumentation.Type][]string) map[string]instrumentation.AnnotationMutator {
	mutators := map[string]instrumentation.AnnotationMutator{}
	typeSetByResource := map[string]instrumentation.TypeSet{}
	for instType, resourceNames := range resources {
		for _, resourceName := range resourceNames {
			typeSet, ok := typeSetByResource[resourceName]
			if !ok {
				typeSet = instrumentation.NewTypeSet()
			}
			typeSet[instType] = nil
			typeSetByResource[resourceName] = typeSet
		}
	}
	for resourceName, typeSet := range typeSetByResource {
		var mutations []instrumentation.AnnotationMutation
		for instType := range b.typeSet {
			if _, ok := typeSet[instType]; ok {
				mutations = append(mutations, b.insertMutations[instType])
			} else {
				mutations = append(mutations, b.removeMutations[instType])
			}
		}
		mutators[resourceName] = instrumentation.NewAnnotationMutator(mutations)
	}
	return mutators
}

func newMutatorBuilder(typeSet instrumentation.TypeSet) *mutatorBuilder {
	builder := &mutatorBuilder{
		typeSet:         typeSet,
		insertMutations: map[instrumentation.Type]instrumentation.AnnotationMutation{},
		removeMutations: map[instrumentation.Type]instrumentation.AnnotationMutation{},
	}
	for instType := range typeSet {
		builder.insertMutations[instType], builder.removeMutations[instType] = buildMutations(instType)
	}
	return builder
}

// buildMutations builds insert and remove annotation mutations for the instrumentation.Type.
// The insert mutation is configured to modify for any missing annotation key.
// The remove mutation is configured to only modify if all annotation keys are present.
func buildMutations(instType instrumentation.Type) (instrumentation.AnnotationMutation, instrumentation.AnnotationMutation) {
	annotations := buildAnnotations(instType)
	return instrumentation.NewInsertAnnotationMutation(annotations),
		instrumentation.NewRemoveAnnotationMutation(maps.Keys(annotations))
}

// buildAnnotations creates an annotation map of the inject and auto-annotate keys.
func buildAnnotations(instType instrumentation.Type) map[string]string {
	return map[string]string{
		instrumentation.InjectAnnotationKey(instType): defaultAnnotationValue,
		AnnotateKey(instType):                         defaultAnnotationValue,
	}
}

// buildInjectAnnotations returns the set of inject annotations corresponding to the instrumentation types
func buildInjectAnnotations(instTypeSet instrumentation.TypeSet) map[string]struct{} {
	ret := map[string]struct{}{}
	for instType := range instTypeSet {
		ret[instrumentation.InjectAnnotationKey(instType)] = struct{}{}
	}
	return ret
}

// AnnotateKey joins the auto-annotate annotation prefix with the provided instrumentation.Type.
func AnnotateKey(instType instrumentation.Type) string {
	return autoAnnotatePrefix + strings.ToLower(string(instType))
}<|MERGE_RESOLUTION|>--- conflicted
+++ resolved
@@ -148,11 +148,7 @@
 }
 
 func warnNonNamespacedNames(cfg AnnotationConfig, logger logr.Logger) {
-<<<<<<< HEAD
-	for t := range instrumentation.SupportedTypes() {
-=======
 	for t := range instrumentation.SupportedTypes {
->>>>>>> e35509cf
 		resources := cfg.getResources(t)
 		for _, deployment := range resources.Deployments {
 			if !strings.Contains(deployment, "/") {
