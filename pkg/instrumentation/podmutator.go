--- conflicted
+++ resolved
@@ -32,19 +32,11 @@
 )
 
 type instPodMutator struct {
-<<<<<<< HEAD
-	Client             client.Client
-	sdkInjector        *sdkInjector
-	Logger             logr.Logger
-	Recorder           record.EventRecorder
-	autoMonitorEnabled bool
-=======
 	Client                              client.Client
 	sdkInjector                         *sdkInjector
 	Logger                              logr.Logger
 	Recorder                            record.EventRecorder
 	overrideEnabledMultiInstrumentation bool
->>>>>>> e35509cf
 }
 
 type instrumentationWithContainers struct {
@@ -201,11 +193,7 @@
 
 var _ podmutation.PodMutator = (*instPodMutator)(nil)
 
-<<<<<<< HEAD
-func NewMutator(logger logr.Logger, client client.Client, recorder record.EventRecorder, autoMonitorEnabled bool) *instPodMutator {
-=======
 func NewMutator(logger logr.Logger, client client.Client, recorder record.EventRecorder, overrideEnabledMultiInstrumentation bool) *instPodMutator {
->>>>>>> e35509cf
 	return &instPodMutator{
 		Logger: logger,
 		Client: client,
@@ -213,13 +201,8 @@
 			logger: logger,
 			client: client,
 		},
-<<<<<<< HEAD
-		Recorder:           recorder,
-		autoMonitorEnabled: autoMonitorEnabled,
-=======
 		Recorder:                            recorder,
 		overrideEnabledMultiInstrumentation: overrideEnabledMultiInstrumentation,
->>>>>>> e35509cf
 	}
 }
 
@@ -341,11 +324,7 @@
 	}
 
 	// We retrieve the annotation for podname
-<<<<<<< HEAD
-	if featuregate.EnableMultiInstrumentationSupport.IsEnabled() || pm.shouldOverrideMultiInstrumentation() {
-=======
 	if featuregate.EnableMultiInstrumentationSupport.IsEnabled() || pm.overrideEnabledMultiInstrumentation {
->>>>>>> e35509cf
 		// We use annotations specific for instrumentation language
 		insts.Java.Containers = annotationValue(ns.ObjectMeta, pod.ObjectMeta, annotationInjectJavaContainersName)
 		insts.NodeJS.Containers = annotationValue(ns.ObjectMeta, pod.ObjectMeta, annotationInjectNodeJSContainersName)
@@ -358,11 +337,7 @@
 
 		// We check if provided annotations and instrumentations are valid
 		ok, msg := insts.areContainerNamesConfiguredForMultipleInstrumentations()
-<<<<<<< HEAD
-		if !ok && !pm.shouldOverrideMultiInstrumentation() {
-=======
 		if !ok && !pm.overrideEnabledMultiInstrumentation {
->>>>>>> e35509cf
 			logger.V(1).Error(msg, "skipping instrumentation injection")
 			return pod, nil
 		}
@@ -449,10 +424,6 @@
 	}
 }
 
-func (pm *instPodMutator) shouldOverrideMultiInstrumentation() bool {
-	return pm.autoMonitorEnabled
-}
-
 func GetAmazonCloudWatchAgentResource(ctx context.Context, c client.Client, name string) v1alpha1.AmazonCloudWatchAgent {
 	cr := &v1alpha1.AmazonCloudWatchAgent{}
 
