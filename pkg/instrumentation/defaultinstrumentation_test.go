--- conflicted
+++ resolved
@@ -4,9 +4,11 @@
 package instrumentation
 
 import (
+	"fmt"
 	"os"
-	"reflect"
 	"testing"
+
+	"github.com/google/go-cmp/cmp"
 
 	"k8s.io/apimachinery/pkg/api/resource"
 
@@ -20,7 +22,7 @@
 func Test_getDefaultInstrumentationLinux(t *testing.T) {
 	os.Setenv("AUTO_INSTRUMENTATION_JAVA", defaultJavaInstrumentationImage)
 	os.Setenv("AUTO_INSTRUMENTATION_PYTHON", defaultPythonInstrumentationImage)
-<<<<<<< HEAD
+	os.Setenv("AUTO_INSTRUMENTATION_NODEJS", defaultNodeJSInstrumentationImage)
 	os.Setenv("AUTO_INSTRUMENTATION_DOTNET", defaultDotNetInstrumentationImage)
 	os.Setenv("AUTO_INSTRUMENTATION_JAVA_CPU_LIMIT", "500m")
 	os.Setenv("AUTO_INSTRUMENTATION_JAVA_MEM_LIMIT", "64Mi")
@@ -34,9 +36,6 @@
 	os.Setenv("AUTO_INSTRUMENTATION_DOTNET_MEM_LIMIT", "128Mi")
 	os.Setenv("AUTO_INSTRUMENTATION_DOTNET_CPU_REQUEST", "50m")
 	os.Setenv("AUTO_INSTRUMENTATION_DOTNET_MEM_REQUEST", "128Mi")
-=======
-	os.Setenv("AUTO_INSTRUMENTATION_NODEJS", defaultNodeJSInstrumentationImage)
->>>>>>> f621e059
 
 	httpInst := &v1alpha1.Instrumentation{
 		Status: v1alpha1.InstrumentationStatus{},
@@ -134,21 +133,16 @@
 					},
 				},
 			},
-			//TODO: temporary environment variables. Update with the latest values from the ADOT SDK for NodeJS
 			NodeJS: v1alpha1.NodeJS{
 				Image: defaultNodeJSInstrumentationImage,
 				Env: []corev1.EnvVar{
-					{Name: "OTEL_AWS_APP_SIGNALS_ENABLED", Value: "true"}, //TODO: remove in favor of new name once safe
 					{Name: "OTEL_AWS_APPLICATION_SIGNALS_ENABLED", Value: "true"},
 					{Name: "OTEL_TRACES_SAMPLER_ARG", Value: "endpoint=http://cloudwatch-agent.amazon-cloudwatch:2000"},
 					{Name: "OTEL_TRACES_SAMPLER", Value: "xray"},
 					{Name: "OTEL_EXPORTER_OTLP_PROTOCOL", Value: "http/protobuf"},
 					{Name: "OTEL_EXPORTER_OTLP_TRACES_ENDPOINT", Value: "http://cloudwatch-agent.amazon-cloudwatch:4316/v1/traces"},
-					{Name: "OTEL_AWS_APP_SIGNALS_EXPORTER_ENDPOINT", Value: "http://cloudwatch-agent.amazon-cloudwatch:4316/v1/metrics"}, //TODO: remove in favor of new name once safe
 					{Name: "OTEL_AWS_APPLICATION_SIGNALS_EXPORTER_ENDPOINT", Value: "http://cloudwatch-agent.amazon-cloudwatch:4316/v1/metrics"},
 					{Name: "OTEL_METRICS_EXPORTER", Value: "none"},
-					{Name: "OTEL_NODEJS_DISTRO", Value: "aws_distro"},
-					{Name: "OTEL_NODEJS_CONFIGURATOR", Value: "aws_configurator"},
 					{Name: "OTEL_LOGS_EXPORTER", Value: "none"},
 				},
 			},
@@ -250,21 +244,16 @@
 					},
 				},
 			},
-			//TODO: temporary environment variables. Update with the latest values from the ADOT SDK for NodeJS
 			NodeJS: v1alpha1.NodeJS{
 				Image: defaultNodeJSInstrumentationImage,
 				Env: []corev1.EnvVar{
-					{Name: "OTEL_AWS_APP_SIGNALS_ENABLED", Value: "true"}, //TODO: remove in favor of new name once safe
-					{Name: "OTEL_AWS_APPLICATION_SIGNALS_ENABLED", Value: "true"},
-					{Name: "OTEL_TRACES_SAMPLER_ARG", Value: "endpoint=http://cloudwatch-agent.amazon-cloudwatch:2000"},
+					{Name: "OTEL_AWS_APPLICATION_SIGNALS_ENABLED", Value: "true"},
+					{Name: "OTEL_TRACES_SAMPLER_ARG", Value: "endpoint=https://cloudwatch-agent.amazon-cloudwatch:2000"},
 					{Name: "OTEL_TRACES_SAMPLER", Value: "xray"},
 					{Name: "OTEL_EXPORTER_OTLP_PROTOCOL", Value: "http/protobuf"},
 					{Name: "OTEL_EXPORTER_OTLP_TRACES_ENDPOINT", Value: "https://cloudwatch-agent.amazon-cloudwatch:4316/v1/traces"},
-					{Name: "OTEL_AWS_APP_SIGNALS_EXPORTER_ENDPOINT", Value: "https://cloudwatch-agent.amazon-cloudwatch:4316/v1/metrics"}, //TODO: remove in favor of new name once safe
 					{Name: "OTEL_AWS_APPLICATION_SIGNALS_EXPORTER_ENDPOINT", Value: "https://cloudwatch-agent.amazon-cloudwatch:4316/v1/metrics"},
 					{Name: "OTEL_METRICS_EXPORTER", Value: "none"},
-					{Name: "OTEL_NODEJS_DISTRO", Value: "aws_distro"},
-					{Name: "OTEL_NODEJS_CONFIGURATOR", Value: "aws_configurator"},
 					{Name: "OTEL_LOGS_EXPORTER", Value: "none"},
 				},
 			},
@@ -321,17 +310,19 @@
 				t.Errorf("getDefaultInstrumentation() error = %v, wantErr %v", err, tt.wantErr)
 				return
 			}
-			if !reflect.DeepEqual(got, tt.want) {
-				t.Errorf("getDefaultInstrumentation() got = %v, want %v", got, tt.want)
+			if diff := cmp.Diff(tt.want, got); diff != "" {
+				t.Errorf("getDefaultInstrumentation() mismatch (-want +got):\n%s", diff)
 			}
 		})
 	}
+
 }
 
 func Test_getDefaultInstrumentationWindows(t *testing.T) {
 	os.Setenv("AUTO_INSTRUMENTATION_JAVA", defaultJavaInstrumentationImage)
 	os.Setenv("AUTO_INSTRUMENTATION_PYTHON", defaultPythonInstrumentationImage)
 	os.Setenv("AUTO_INSTRUMENTATION_DOTNET", defaultDotNetInstrumentationImage)
+	os.Setenv("AUTO_INSTRUMENTATION_NODEJS", defaultNodeJSInstrumentationImage)
 	os.Setenv("AUTO_INSTRUMENTATION_JAVA_CPU_LIMIT", "500m")
 	os.Setenv("AUTO_INSTRUMENTATION_JAVA_MEM_LIMIT", "64Mi")
 	os.Setenv("AUTO_INSTRUMENTATION_JAVA_CPU_REQUEST", "50m")
@@ -352,7 +343,7 @@
 			Kind:       defaultKind,
 		},
 		ObjectMeta: metav1.ObjectMeta{
-			Name:      defaultInstrumenation,
+			Name:      defaultInstrumentation,
 			Namespace: defaultNamespace,
 		},
 		Spec: v1alpha1.InstrumentationSpec{
@@ -441,6 +432,19 @@
 					},
 				},
 			},
+			NodeJS: v1alpha1.NodeJS{
+				Image: defaultNodeJSInstrumentationImage,
+				Env: []corev1.EnvVar{
+					{Name: "OTEL_AWS_APPLICATION_SIGNALS_ENABLED", Value: "true"},
+					{Name: "OTEL_TRACES_SAMPLER_ARG", Value: "endpoint=http://cloudwatch-agent-windows-headless.amazon-cloudwatch.svc.cluster.local:2000"},
+					{Name: "OTEL_TRACES_SAMPLER", Value: "xray"},
+					{Name: "OTEL_EXPORTER_OTLP_PROTOCOL", Value: "http/protobuf"},
+					{Name: "OTEL_EXPORTER_OTLP_TRACES_ENDPOINT", Value: "http://cloudwatch-agent-windows-headless.amazon-cloudwatch.svc.cluster.local:4316/v1/traces"},
+					{Name: "OTEL_AWS_APPLICATION_SIGNALS_EXPORTER_ENDPOINT", Value: "http://cloudwatch-agent-windows-headless.amazon-cloudwatch.svc.cluster.local:4316/v1/metrics"},
+					{Name: "OTEL_METRICS_EXPORTER", Value: "none"},
+					{Name: "OTEL_LOGS_EXPORTER", Value: "none"},
+				},
+			},
 		},
 	}
 	httpsInst := &v1alpha1.Instrumentation{
@@ -450,7 +454,7 @@
 			Kind:       defaultKind,
 		},
 		ObjectMeta: metav1.ObjectMeta{
-			Name:      defaultInstrumenation,
+			Name:      defaultInstrumentation,
 			Namespace: defaultNamespace,
 		},
 		Spec: v1alpha1.InstrumentationSpec{
@@ -537,6 +541,19 @@
 						corev1.ResourceCPU:    resource.MustParse("50m"),
 						corev1.ResourceMemory: resource.MustParse("128Mi"),
 					},
+				},
+			},
+			NodeJS: v1alpha1.NodeJS{
+				Image: defaultNodeJSInstrumentationImage,
+				Env: []corev1.EnvVar{
+					{Name: "OTEL_AWS_APPLICATION_SIGNALS_ENABLED", Value: "true"},
+					{Name: "OTEL_TRACES_SAMPLER_ARG", Value: "endpoint=https://cloudwatch-agent-windows-headless.amazon-cloudwatch.svc.cluster.local:2000"},
+					{Name: "OTEL_TRACES_SAMPLER", Value: "xray"},
+					{Name: "OTEL_EXPORTER_OTLP_PROTOCOL", Value: "http/protobuf"},
+					{Name: "OTEL_EXPORTER_OTLP_TRACES_ENDPOINT", Value: "https://cloudwatch-agent-windows-headless.amazon-cloudwatch.svc.cluster.local:4316/v1/traces"},
+					{Name: "OTEL_AWS_APPLICATION_SIGNALS_EXPORTER_ENDPOINT", Value: "https://cloudwatch-agent-windows-headless.amazon-cloudwatch.svc.cluster.local:4316/v1/metrics"},
+					{Name: "OTEL_METRICS_EXPORTER", Value: "none"},
+					{Name: "OTEL_LOGS_EXPORTER", Value: "none"},
 				},
 			},
 		},
@@ -588,12 +605,14 @@
 	for _, tt := range tests {
 		t.Run(tt.name, func(t *testing.T) {
 			got, err := getDefaultInstrumentation(tt.args.agentConfig, true)
+			fmt.Println(got)
+			fmt.Println("___------__---__")
 			if (err != nil) != tt.wantErr {
 				t.Errorf("getDefaultInstrumentation() error = %v, wantErr %v", err, tt.wantErr)
 				return
 			}
-			if !reflect.DeepEqual(got, tt.want) {
-				t.Errorf("getDefaultInstrumentation() got = %v, want %v", got, tt.want)
+			if diff := cmp.Diff(tt.want, got); diff != "" {
+				t.Errorf("getDefaultInstrumentation() mismatch (-want +got):\n%s", diff)
 			}
 		})
 	}
