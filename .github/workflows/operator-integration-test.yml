# Copyright Amazon.com, Inc. or its affiliates. All Rights Reserved.
# SPDX-License-Identifier: Apache-2.0

name: Operator Integration Test
on:
  push:
    branches:
      - main
  pull_request:
    types: [ opened, reopened, synchronize, ready_for_review ]
    branches:
      - main
  workflow_dispatch:
concurrency:
  group: ${{ github.workflow }}-${{ github.ref_name }}
  cancel-in-progress: true

permissions:
  id-token: write
  contents: read

jobs:
  AmazonCloudWatchAgentOperatorIntegrationTest:
    name: AmazonCloudWatchAgentOperatorIntegrationTest
    runs-on: ubuntu-latest
    permissions:
      id-token: write
      contents: read
    steps:
      - name: Checkout
        uses: actions/checkout@v3
        with:
          fetch-depth: 0

      - name: Start minikube
        uses: medyagh/setup-minikube@master

      - name: Deploy cert-manager to minikube
        run:
          kubectl apply -f https://github.com/cert-manager/cert-manager/releases/download/v1.12.0/cert-manager.yaml


      - name: Verify minikube and cert-manager
        run: |
          sleep 10
          kubectl get pods -A

      - name: Build image
        run: |
          eval $(minikube docker-env)
          make container
          docker images

      - name: Deploy operator to minikube
        run: |
          make deploy

      - name: Test case for AmazonCloudWatchAgent pod creation
        run: |
          kubectl apply -f integration-tests/manifests/cloudwatch-agent-daemonset.yaml -n amazon-cloudwatch
          sleep 60
          kubectl describe pods -n amazon-cloudwatch
          pod_name="$(kubectl get pods -n amazon-cloudwatch -l app.kubernetes.io/component=amazon-cloudwatch-agent,app.kubernetes.io/instance=amazon-cloudwatch.cloudwatch-agent -o=jsonpath='{range .items[*]}{.metadata.name}{"\n"}{end}')"
          if [ -z "$pod_name" ]; then
            echo "Pod $pod_name is not created. Exiting with ERROR."
            echo "Pod is not created test case: FAIL"
          else
            echo "Pod $pod_name is created."
            echo "Pod is created test case: PASS"
          fi

      - name: Test for default instrumentation resources for Java
        run: |
          kubectl apply -f integration-tests/java/sample-deployment-java.yaml
#         sleep is to make sure the app is fully active before restart wait doesn't work as accurately
          sleep 5 
          kubectl get pods -A 
          kubectl describe pods -n default
          go run integration-tests/manifests/cmd/validate_instrumentation_vars.go default integration-tests/java/default_instrumentation_java_env_variables.json

      - name: Test for defined instrumentation resources for Java
        run: |
          kubectl apply -f integration-tests/manifests/sample-instrumentation.yaml
          sleep 5
          kubectl rollout restart deployment nginx
          kubectl wait --for=condition=Available deployment/nginx -n default
          kubectl get pods -A
          kubectl describe pods -n default
          cd integration-tests/manifests/cmd
          go run validate_instrumentation_vars.go default ns_instrumentation_env_variables.json     
          kubectl delete instrumentation sample-instrumentation


      - name: Test for default instrumentation resources for python
        run: |
          kubectl apply -f integration-tests/python/sample-deployment-python.yaml
          sleep 5
          kubectl rollout restart deployment nginx
          kubectl wait --for=condition=Available deployment/nginx -n default
          kubectl get pods -A 
          kubectl describe pods -n default
          go run integration-tests/manifests/cmd/validate_instrumentation_vars.go default integration-tests/python/default_instrumentation_python_env_variables.json

      - name: Test for defined instrumentation resources for python
        run: |
          kubectl apply -f integration-tests/manifests/sample-instrumentation.yaml
          sleep 5
          kubectl rollout restart deployment nginx
          kubectl wait --for=condition=Available deployment/nginx -n default
          kubectl describe pods -n default
          cd integration-tests/manifests/cmd
          go run validate_instrumentation_vars.go default ns_instrumentation_env_variables.json
          kubectl delete instrumentation sample-instrumentation

      - name: Test for default instrumentation resources for python and java
        run: |
          kubectl apply -f integration-tests/python-java/sample-deployment-python-java.yaml
          sleep 5
          kubectl rollout restart deployment nginx
          kubectl wait --for=condition=Available deployment/nginx -n default
          sleep 5
          kubectl get pods -A 
          kubectl describe pods -n default
          kubectl describe pods -n amazon-cloudwatch
          go run integration-tests/manifests/cmd/validate_instrumentation_vars.go default integration-tests/python-java/default_instrumentation_python-java_env_variables.json



      - name: Test for defined instrumentation resources for python and java
        run: |
          kubectl apply -f integration-tests/manifests/sample-instrumentation.yaml
          sleep 5
          kubectl rollout restart deployment nginx
          kubectl wait --for=condition=Available deployment/nginx -n default
          kubectl get pods -A
          kubectl describe pods -n default
          cd integration-tests/manifests/cmd
          go run validate_instrumentation_vars.go default ns_instrumentation_env_variables.json
          kubectl delete instrumentation sample-instrumentation

  DeploymentAnnotationsTest:
    name: DeploymentAnnotationsTest
    runs-on: ubuntu-latest
    permissions:
      id-token: write
      contents: read
    steps:
      - name: Checkout
        uses: actions/checkout@v3
        with:
          fetch-depth: 0

      - name: Start minikube
        uses: medyagh/setup-minikube@master

      - name: Deploy cert-manager to minikube
        run:
          kubectl apply -f https://github.com/cert-manager/cert-manager/releases/download/v1.12.0/cert-manager.yaml

      - name: Verify minikube and cert-manager
        run: |
          sleep 10
          kubectl get pods -A

      - name: Build image
        run: |
          eval $(minikube docker-env)
          make container
          docker images

      - name: Deploy operator to minikube
        run: |
          make deploy

      - name: Test Annotations
        run: |
          kubectl apply -f integration-tests/manifests/sample-deployment.yaml
          kubectl get pods -A
          kubectl describe pods -n default
          sleep 5
          go test -v -run TestJavaAndPythonDeployment ./integration-tests/manifests/annotations -timeout 30m
          sleep 5
          go test -v -run TestJavaOnlyDeployment ./integration-tests/manifests/annotations -timeout 30m
          sleep 5
          go test -v -run TestPythonOnlyDeployment ./integration-tests/manifests/annotations -timeout 30m
<<<<<<< HEAD
          kubectl get pods -A
          kubectl describe pods -n default
=======
          sleep 5
          go test -v -run TestAnnotationsOnMultipleResources ./integration-tests/manifests/annotations -timeout 30m
  
>>>>>>> e08c701f
  
  

  DaemonsetAnnotationsTest:
    name: DaemonsetAnnotationsTest
    runs-on: ubuntu-latest
    permissions:
      id-token: write
      contents: read
    steps:
      - name: Checkout
        uses: actions/checkout@v3
        with:
          fetch-depth: 0

      - name: Start minikube
        uses: medyagh/setup-minikube@master

      - name: Deploy cert-manager to minikube
        run:
          kubectl apply -f https://github.com/cert-manager/cert-manager/releases/download/v1.12.0/cert-manager.yaml

      - name: Verify minikube and cert-manager
        run: |
          sleep 10
          kubectl get pods -A

      - name: Build image
        run: |
          eval $(minikube docker-env)
          make container
          docker images

      - name: Deploy operator to minikube
        run: |
          make deploy

      - name: Test Annotations
        run: |
          kubectl apply -f integration-tests/manifests/sample-daemonset.yaml
          sleep 5
          kubectl get pods -A
          kubectl describe pods -n default
          go test -v -run TestJavaAndPythonDaemonSet ./integration-tests/manifests/annotations -timeout 30m
          sleep 5
          go test -v -run TestJavaOnlyDaemonSet ./integration-tests/manifests/annotations -timeout 30m
          sleep 5
          go test -v -run TestPythonOnlyDaemonSet ./integration-tests/manifests/annotations -timeout 30m
<<<<<<< HEAD
          kubectl get pods -A
          kubectl describe pods -n default
=======
          sleep 5
          go test -v -run TestAutoAnnotationForManualAnnotationRemoval ./integration-tests/manifests/annotations -timeout 30m
>>>>>>> e08c701f
  
  

  StatefulsetAnnotationsTest:
    name: StatefulsetAnnotationsTest
    runs-on: ubuntu-latest
    permissions:
      id-token: write
      contents: read
    steps:
      - name: Checkout
        uses: actions/checkout@v3
        with:
          fetch-depth: 0

      - name: Start minikube
        uses: medyagh/setup-minikube@master

      - name: Deploy cert-manager to minikube
        run:
          kubectl apply -f https://github.com/cert-manager/cert-manager/releases/download/v1.12.0/cert-manager.yaml

      - name: Verify minikube and cert-manager
        run: |
          sleep 10
          kubectl get pods -A

      - name: Build image
        run: |
          eval $(minikube docker-env)
          make container
          docker images

      - name: Deploy operator to minikube
        run: |
          make deploy

      - name: Test Annotations
        run: |
          kubectl apply -f integration-tests/manifests/sample-statefulset.yaml
          sleep 5
          kubectl get pods -A
          kubectl describe pods -n default
          go test -v -run TestJavaAndPythonStatefulSet ./integration-tests/manifests/annotations -timeout 30m
          sleep 5
          go test -v -run TestJavaOnlyStatefulSet ./integration-tests/manifests/annotations -timeout 30m
          sleep 5
          go test -v -run TestPythonOnlyStatefulSet ./integration-tests/manifests/annotations -timeout 30m
          sleep 5
          go test -v -run TestOnlyNonAnnotatedAppsShouldBeRestarted ./integration-tests/manifests/annotations -timeout 30m



  NamespaceAnnotationsTest:
    name: NamespaceAnnotationsTest
    runs-on: ubuntu-latest
    permissions:
      id-token: write
      contents: read
    steps:
      - name: Checkout
        uses: actions/checkout@v3
        with:
          fetch-depth: 0

      - name: Start minikube
        uses: medyagh/setup-minikube@master

      - name: Deploy cert-manager to minikube
        run:
          kubectl apply -f https://github.com/cert-manager/cert-manager/releases/download/v1.12.0/cert-manager.yaml

      - name: Verify minikube and cert-manager
        run: |
          kubectl get pods -A

      - name: Build image
        run: |
          eval $(minikube docker-env)
          make container
          docker images

      - name: Deploy operator to minikube
        run: |
          make deploy

      - name: Test Annotations
        run: |
          kubectl get pods -A
          kubectl describe pods -n default
          go test -v -run TestJavaAndPythonNamespace ./integration-tests/manifests/annotations -timeout 30m
          sleep 5
          go test -v -run TestJavaOnlyNamespace ./integration-tests/manifests/annotations -timeout 30m
          sleep 5
          go test -v -run TestPythonOnlyNamespace ./integration-tests/manifests/annotations -timeout 30m
          sleep 5
          go test -v -run TestAlreadyAutoAnnotatedResourceShouldNotRestart ./integration-tests/manifests/annotations -timeout 30m
          kubectl get pods -A
<<<<<<< HEAD
          kubectl describe pods -n default
=======
          kubectl describe pods -n default


>>>>>>> e08c701f
<|MERGE_RESOLUTION|>--- conflicted
+++ resolved
@@ -183,14 +183,9 @@
           go test -v -run TestJavaOnlyDeployment ./integration-tests/manifests/annotations -timeout 30m
           sleep 5
           go test -v -run TestPythonOnlyDeployment ./integration-tests/manifests/annotations -timeout 30m
-<<<<<<< HEAD
-          kubectl get pods -A
-          kubectl describe pods -n default
-=======
           sleep 5
           go test -v -run TestAnnotationsOnMultipleResources ./integration-tests/manifests/annotations -timeout 30m
   
->>>>>>> e08c701f
   
   
 
@@ -239,13 +234,8 @@
           go test -v -run TestJavaOnlyDaemonSet ./integration-tests/manifests/annotations -timeout 30m
           sleep 5
           go test -v -run TestPythonOnlyDaemonSet ./integration-tests/manifests/annotations -timeout 30m
-<<<<<<< HEAD
-          kubectl get pods -A
-          kubectl describe pods -n default
-=======
           sleep 5
           go test -v -run TestAutoAnnotationForManualAnnotationRemoval ./integration-tests/manifests/annotations -timeout 30m
->>>>>>> e08c701f
   
   
 
@@ -343,11 +333,4 @@
           go test -v -run TestPythonOnlyNamespace ./integration-tests/manifests/annotations -timeout 30m
           sleep 5
           go test -v -run TestAlreadyAutoAnnotatedResourceShouldNotRestart ./integration-tests/manifests/annotations -timeout 30m
-          kubectl get pods -A
-<<<<<<< HEAD
-          kubectl describe pods -n default
-=======
-          kubectl describe pods -n default
-
-
->>>>>>> e08c701f
+
