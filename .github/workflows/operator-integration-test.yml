# Copyright Amazon.com, Inc. or its affiliates. All Rights Reserved.
# SPDX-License-Identifier: Apache-2.0

name: Operator Integration Test
on:
  push:
    branches:
      - main
  pull_request:
    types: [ opened, reopened, synchronize, ready_for_review ]
    branches:
      - main
  workflow_dispatch:
concurrency:
  group: ${{ github.workflow }}-${{ github.ref_name }}
  cancel-in-progress: true

permissions:
  id-token: write
  contents: read

jobs:
  InstrumentationTest:
    name: InstrumentationTest
    runs-on: ubuntu-latest
    permissions:
      id-token: write
      contents: read
    steps:
      - name: Checkout
        uses: actions/checkout@v3
        with:
          fetch-depth: 0

      - name: Start minikube
        uses: medyagh/setup-minikube@master

      - name: Deploy cert-manager to minikube
        run:
          kubectl apply -f https://github.com/cert-manager/cert-manager/releases/download/v1.12.0/cert-manager.yaml

      - name: Verify minikube and cert-manager
        run: |
          sleep 10
          kubectl get pods -A

      - name: Build image
        run: |
          eval $(minikube docker-env)
          make container
          docker images

      - name: Deploy operator to minikube
        run: |
          make deploy
          kubectl wait --for=condition=Ready pod --all -n amazon-cloudwatch

      - name: Test case for cloudwatch agent pod creation
        run: |
          kubectl apply -f integration-tests/manifests/cloudwatch-agent-daemonset.yaml -n amazon-cloudwatch
          sleep 5
          kubectl wait --for=condition=Ready pod --all -n amazon-cloudwatch
          
          pod_name="$(kubectl get pods -n amazon-cloudwatch -l app.kubernetes.io/component=amazon-cloudwatch-agent,app.kubernetes.io/instance=amazon-cloudwatch.cloudwatch-agent -o=jsonpath='{range .items[*]}{.metadata.name}{"\n"}{end}')"
          if [ -z "$pod_name" ]; then
            echo "Pod $pod_name is not created. Exiting with ERROR."
            echo "Pod is not created test case: FAIL"
          else
            echo "Pod $pod_name is created."
            echo "Pod is created test case: PASS"
          fi

      - name: Test for default instrumentation resources for Java
        run: |
          kubectl apply -f integration-tests/java/sample-deployment-java.yaml
          sleep 5 
          kubectl wait --for=condition=Ready pod --all -n default
          
          go run integration-tests/manifests/cmd/validate_instrumentation_vars.go default integration-tests/java/default_instrumentation_java_env_variables.json

      - name: Test for defined instrumentation resources for Java
        run: |
          kubectl apply -f integration-tests/manifests/sample-instrumentation.yaml
<<<<<<< HEAD
          kubectl rollout restart deployment nginx
=======
          kubectl delete pods --all -n default
>>>>>>> b7f646a3
          sleep 5
          kubectl wait --for=condition=Ready pod --all -n default
          
          cd integration-tests/manifests/cmd
          go run validate_instrumentation_vars.go default ns_instrumentation_env_variables.json     
          kubectl delete instrumentation sample-instrumentation

      - name: Test for default instrumentation resources for python
        run: |
          kubectl apply -f integration-tests/python/sample-deployment-python.yaml
<<<<<<< HEAD
          kubectl rollout restart deployment nginx
=======
          kubectl delete pods --all -n default
>>>>>>> b7f646a3
          sleep 5
          kubectl wait --for=condition=Ready pod --all -n default
          
          go run integration-tests/manifests/cmd/validate_instrumentation_vars.go default integration-tests/python/default_instrumentation_python_env_variables.json

      - name: Test for defined instrumentation resources for python
        run: |
          kubectl apply -f integration-tests/manifests/sample-instrumentation.yaml
<<<<<<< HEAD
          kubectl rollout restart deployment nginx
=======
          kubectl delete pods --all -n default
>>>>>>> b7f646a3
          sleep 5
          kubectl wait --for=condition=Ready pod --all -n default
          
          cd integration-tests/manifests/cmd
          go run validate_instrumentation_vars.go default ns_instrumentation_env_variables.json
          kubectl delete instrumentation sample-instrumentation

      - name: Test for default instrumentation resources for python and java
        run: |
          kubectl apply -f integration-tests/python-java/sample-deployment-python-java.yaml
<<<<<<< HEAD
          kubectl rollout restart deployment nginx
=======
          kubectl delete pods --all -n default
>>>>>>> b7f646a3
          sleep 5
          kubectl wait --for=condition=Ready pod --all -n default
          
          go run integration-tests/manifests/cmd/validate_instrumentation_vars.go default integration-tests/python-java/default_instrumentation_python-java_env_variables.json

      - name: Test for defined instrumentation resources for python and java
        run: |
          kubectl apply -f integration-tests/manifests/sample-instrumentation.yaml
<<<<<<< HEAD
          kubectl rollout restart deployment nginx
=======
          kubectl delete pods --all -n default
>>>>>>> b7f646a3
          sleep 5
          kubectl wait --for=condition=Ready pod --all -n default
          
          cd integration-tests/manifests/cmd
          go run validate_instrumentation_vars.go default ns_instrumentation_env_variables.json
          kubectl delete instrumentation sample-instrumentation

  DeploymentAnnotationsTest:
    name: DeploymentAnnotationsTest
    runs-on: ubuntu-latest
    permissions:
      id-token: write
      contents: read
    steps:
      - name: Checkout
        uses: actions/checkout@v3
        with:
          fetch-depth: 0

      - name: Start minikube
        uses: medyagh/setup-minikube@master

      - name: Deploy cert-manager to minikube
        run:
          kubectl apply -f https://github.com/cert-manager/cert-manager/releases/download/v1.12.0/cert-manager.yaml

      - name: Verify minikube and cert-manager
        run: |
          sleep 10
          kubectl get pods -A

      - name: Build image
        run: |
          eval $(minikube docker-env)
          make container
          docker images

      - name: Deploy operator to minikube
        run: |
          make deploy

      - name: Test Annotations
        run: |
          kubectl apply -f integration-tests/manifests/sample-deployment.yaml
          kubectl get pods -A
          kubectl describe pods -n default
          sleep 5
          go test -v -run TestJavaAndPythonDeployment ./integration-tests/manifests/annotations -timeout 30m
          sleep 5
          go test -v -run TestJavaOnlyDeployment ./integration-tests/manifests/annotations -timeout 30m
          sleep 5
          go test -v -run TestPythonOnlyDeployment ./integration-tests/manifests/annotations -timeout 30m
          sleep 5
          go test -v -run TestAnnotationsOnMultipleResources ./integration-tests/manifests/annotations -timeout 30m
  
  
  

  DaemonsetAnnotationsTest:
    name: DaemonsetAnnotationsTest
    runs-on: ubuntu-latest
    permissions:
      id-token: write
      contents: read
    steps:
      - name: Checkout
        uses: actions/checkout@v3
        with:
          fetch-depth: 0

      - name: Start minikube
        uses: medyagh/setup-minikube@master

      - name: Deploy cert-manager to minikube
        run:
          kubectl apply -f https://github.com/cert-manager/cert-manager/releases/download/v1.12.0/cert-manager.yaml

      - name: Verify minikube and cert-manager
        run: |
          sleep 10
          kubectl get pods -A

      - name: Build image
        run: |
          eval $(minikube docker-env)
          make container
          docker images

      - name: Deploy operator to minikube
        run: |
          make deploy

      - name: Test Annotations
        run: |
          kubectl apply -f integration-tests/manifests/sample-daemonset.yaml
          sleep 5
          kubectl get pods -A
          kubectl describe pods -n default
          go test -v -run TestJavaAndPythonDaemonSet ./integration-tests/manifests/annotations -timeout 30m
          sleep 5
          go test -v -run TestJavaOnlyDaemonSet ./integration-tests/manifests/annotations -timeout 30m
          sleep 5
          go test -v -run TestPythonOnlyDaemonSet ./integration-tests/manifests/annotations -timeout 30m
          sleep 5
          go test -v -run TestAutoAnnotationForManualAnnotationRemoval ./integration-tests/manifests/annotations -timeout 30m
  
  

  StatefulsetAnnotationsTest:
    name: StatefulsetAnnotationsTest
    runs-on: ubuntu-latest
    permissions:
      id-token: write
      contents: read
    steps:
      - name: Checkout
        uses: actions/checkout@v3
        with:
          fetch-depth: 0

      - name: Start minikube
        uses: medyagh/setup-minikube@master

      - name: Deploy cert-manager to minikube
        run:
          kubectl apply -f https://github.com/cert-manager/cert-manager/releases/download/v1.12.0/cert-manager.yaml

      - name: Verify minikube and cert-manager
        run: |
          sleep 10
          kubectl get pods -A

      - name: Build image
        run: |
          eval $(minikube docker-env)
          make container
          docker images

      - name: Deploy operator to minikube
        run: |
          make deploy

      - name: Test Annotations
        run: |
          kubectl apply -f integration-tests/manifests/sample-statefulset.yaml
          sleep 5
          kubectl get pods -A
          kubectl describe pods -n default
          go test -v -run TestJavaAndPythonStatefulSet ./integration-tests/manifests/annotations -timeout 30m
          sleep 5
          go test -v -run TestJavaOnlyStatefulSet ./integration-tests/manifests/annotations -timeout 30m
          sleep 5
          go test -v -run TestPythonOnlyStatefulSet ./integration-tests/manifests/annotations -timeout 30m
          sleep 5
          go test -v -run TestOnlyNonAnnotatedAppsShouldBeRestarted ./integration-tests/manifests/annotations -timeout 30m



  NamespaceAnnotationsTest:
    name: NamespaceAnnotationsTest
    runs-on: ubuntu-latest
    permissions:
      id-token: write
      contents: read
    steps:
      - name: Checkout
        uses: actions/checkout@v3
        with:
          fetch-depth: 0

      - name: Start minikube
        uses: medyagh/setup-minikube@master

      - name: Deploy cert-manager to minikube
        run:
          kubectl apply -f https://github.com/cert-manager/cert-manager/releases/download/v1.12.0/cert-manager.yaml

      - name: Verify minikube and cert-manager
        run: |
          kubectl get pods -A

      - name: Build image
        run: |
          eval $(minikube docker-env)
          make container
          docker images

      - name: Deploy operator to minikube
        run: |
          make deploy

      - name: Test Annotations
        run: |
          kubectl get pods -A
          kubectl describe pods -n default
          go test -v -run TestJavaAndPythonNamespace ./integration-tests/manifests/annotations -timeout 30m
          sleep 5
          go test -v -run TestJavaOnlyNamespace ./integration-tests/manifests/annotations -timeout 30m
          sleep 5
          go test -v -run TestPythonOnlyNamespace ./integration-tests/manifests/annotations -timeout 30m
          sleep 5
          go test -v -run TestAlreadyAutoAnnotatedResourceShouldNotRestart ./integration-tests/manifests/annotations -timeout 30m<|MERGE_RESOLUTION|>--- conflicted
+++ resolved
@@ -81,11 +81,7 @@
       - name: Test for defined instrumentation resources for Java
         run: |
           kubectl apply -f integration-tests/manifests/sample-instrumentation.yaml
-<<<<<<< HEAD
-          kubectl rollout restart deployment nginx
-=======
-          kubectl delete pods --all -n default
->>>>>>> b7f646a3
+          kubectl delete pods --all -n default
           sleep 5
           kubectl wait --for=condition=Ready pod --all -n default
           
@@ -96,11 +92,7 @@
       - name: Test for default instrumentation resources for python
         run: |
           kubectl apply -f integration-tests/python/sample-deployment-python.yaml
-<<<<<<< HEAD
-          kubectl rollout restart deployment nginx
-=======
-          kubectl delete pods --all -n default
->>>>>>> b7f646a3
+          kubectl delete pods --all -n default
           sleep 5
           kubectl wait --for=condition=Ready pod --all -n default
           
@@ -109,11 +101,7 @@
       - name: Test for defined instrumentation resources for python
         run: |
           kubectl apply -f integration-tests/manifests/sample-instrumentation.yaml
-<<<<<<< HEAD
-          kubectl rollout restart deployment nginx
-=======
-          kubectl delete pods --all -n default
->>>>>>> b7f646a3
+          kubectl delete pods --all -n default
           sleep 5
           kubectl wait --for=condition=Ready pod --all -n default
           
@@ -124,11 +112,7 @@
       - name: Test for default instrumentation resources for python and java
         run: |
           kubectl apply -f integration-tests/python-java/sample-deployment-python-java.yaml
-<<<<<<< HEAD
-          kubectl rollout restart deployment nginx
-=======
-          kubectl delete pods --all -n default
->>>>>>> b7f646a3
+          kubectl delete pods --all -n default
           sleep 5
           kubectl wait --for=condition=Ready pod --all -n default
           
@@ -137,11 +121,7 @@
       - name: Test for defined instrumentation resources for python and java
         run: |
           kubectl apply -f integration-tests/manifests/sample-instrumentation.yaml
-<<<<<<< HEAD
-          kubectl rollout restart deployment nginx
-=======
-          kubectl delete pods --all -n default
->>>>>>> b7f646a3
+          kubectl delete pods --all -n default
           sleep 5
           kubectl wait --for=condition=Ready pod --all -n default
           
