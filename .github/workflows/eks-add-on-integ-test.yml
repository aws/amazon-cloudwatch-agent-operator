# Copyright Amazon.com, Inc. or its affiliates. All Rights Reserved.
# SPDX-License-Identifier: Apache-2.0

name: Run EKS addon Integration Tests
env:
  TERRAFORM_AWS_ASSUME_ROLE: ${{ secrets.TERRAFORM_AWS_ASSUME_ROLE }}

on:
  workflow_dispatch:
    inputs:
      addon_name:
        required: true
        type: string
        default: "amazon-cloudwatch-observability"
        description: "EKS addon name"
      addon_version:
        required: true
        type: string
        default: "v1.1.0-eksbuild.1"
        description: "EKS addon version"
      run_in_beta:
        required: true
        type: boolean
        default: true
        description: "Run in EKS Addon Beta environment"

concurrency:
  group: ${{ github.workflow }}-${{ github.ref_name }}
  cancel-in-progress: true

permissions:
  id-token: write
  contents: read

jobs:
  GenerateTestMatrix:
    name: 'GenerateTestMatrix'
    runs-on: ubuntu-latest
    outputs:
      eks_addon_matrix: ${{ steps.set-matrix.outputs.eks_addon_matrix }}
    steps:
      - uses: actions/checkout@v3
        with:
          fetch-depth: 0

      - name: Configure AWS Credentials
        uses: aws-actions/configure-aws-credentials@v2
        with:
          role-to-assume: ${{ env.TERRAFORM_AWS_ASSUME_ROLE }}
          aws-region: us-west-2

      - name: Generate matrix
        id: set-matrix
        run: |
          echo "::set-output name=eks_addon_matrix::$(echo $(cat integration-tests/generator/k8s_versions_matrix.json))"

      - name: Echo test plan matrix
        run: |
          echo "eks_addon_matrix: ${{ steps.set-matrix.outputs.eks_addon_matrix }}"
          echo "Addon name ${{ github.event.inputs.addon_name }}, addon version  ${{ github.event.inputs.addon_version }} "

  EKSAddOnIntegrationTest:
    needs: [GenerateTestMatrix]
    name: EKSAddOnIntegrationTest
    runs-on: ubuntu-latest
    strategy:
      fail-fast: false
      matrix:
        arrays: ${{ fromJson(needs.GenerateTestMatrix.outputs.eks_addon_matrix) }}
    permissions:
      id-token: write
      contents: read
    steps:
      - uses: actions/checkout@v3
        with:
          fetch-depth: 0

      - name: Configure AWS Credentials
        uses: aws-actions/configure-aws-credentials@v2
        with:
          role-to-assume: ${{ env.TERRAFORM_AWS_ASSUME_ROLE }}
          aws-region: us-west-2

      - name: Confirm EKS Version Support
        run: |
          if [[
            $(go list -m k8s.io/client-go | cut -d ' ' -f 2 | cut -d '.' -f 2) -lt $( echo ${{ matrix.arrays.k8sVersion }} | cut -d '.' -f 2)
            || $(go list -m k8s.io/apimachinery | cut -d ' ' -f 2 | cut -d '.' -f 2) -lt $( echo ${{ matrix.arrays.k8sVersion }} | cut -d '.' -f 2)
            || $(go list -m k8s.io/component-base | cut -d ' ' -f 2 | cut -d '.' -f 2) -lt $( echo ${{ matrix.arrays.k8sVersion }} | cut -d '.' -f 2)
            || $(go list -m k8s.io/kubectl | cut -d ' ' -f 2 | cut -d '.' -f 2) -lt $( echo ${{ matrix.arrays.k8sVersion }} | cut -d '.' -f 2)
          ]]; then
          echo k8s.io/client-go $(go list -m k8s.io/client-go) is less than ${{ matrix.arrays.k8sVersion }}
          echo or k8s.io/apimachinery $(go list -m k8s.io/apimachinery) is less than ${{ matrix.arrays.k8sVersion }}
          echo or k8s.io/component-base $(go list -m k8s.io/component-base) is less than ${{ matrix.arrays.k8sVersion }}
<<<<<<< HEAD
          echo or k8s.io/kubectl $(go list -m k8s.io/kubectl) is less than ${{ matrix.arrays.k8sVersion }}, fail test
          echo "please run go get -u && go mod tidy"
          exit 1;
=======
          echo or k8s.io/kubectl $(go list -m k8s.io/kubectl) is less than ${{ matrix.arrays.k8sVersion }}
          echo "[WARNING] Kubernetes dependencies are lower than the latest Kubernetes cluster version. Please check changelog to ensure no breaking changes: https://kubernetes.io/releases/"
>>>>>>> a32bbc00
          fi

      - name: Verify Terraform version
        run: terraform --version

      - name: Terraform apply
        uses: nick-fields/retry@v2
        with:
          max_attempts: 1
          timeout_minutes: 60 # EKS takes about 20 minutes to spin up a cluster and service on the cluster
          retry_wait_seconds: 5
          command: |
            cd integration-tests/terraform/eks

            terraform init
            if terraform apply -var="beta=${{ github.event.inputs.run_in_beta }}" -var="addon_name=${{ github.event.inputs.addon_name }}" -var="addon_version=${{ github.event.inputs.addon_version }}" -var="k8s_version=${{ matrix.arrays.k8sVersion }}" --auto-approve; then
              terraform destroy -var="beta=${{ github.event.inputs.run_in_beta }}" -auto-approve
            else
              terraform destroy -var="beta=${{ github.event.inputs.run_in_beta }}" -auto-approve && exit 1
            fi

      - name: Terraform destroy
        if: ${{ cancelled() || failure() }}
        uses: nick-fields/retry@v2
        with:
          max_attempts: 3
          timeout_minutes: 8
          retry_wait_seconds: 5
          command: |
            cd integration-tests/terraform/eks

            terraform destroy -var="beta=${{ github.event.inputs.run_in_beta }}" --auto-approve<|MERGE_RESOLUTION|>--- conflicted
+++ resolved
@@ -92,14 +92,8 @@
           echo k8s.io/client-go $(go list -m k8s.io/client-go) is less than ${{ matrix.arrays.k8sVersion }}
           echo or k8s.io/apimachinery $(go list -m k8s.io/apimachinery) is less than ${{ matrix.arrays.k8sVersion }}
           echo or k8s.io/component-base $(go list -m k8s.io/component-base) is less than ${{ matrix.arrays.k8sVersion }}
-<<<<<<< HEAD
-          echo or k8s.io/kubectl $(go list -m k8s.io/kubectl) is less than ${{ matrix.arrays.k8sVersion }}, fail test
-          echo "please run go get -u && go mod tidy"
-          exit 1;
-=======
           echo or k8s.io/kubectl $(go list -m k8s.io/kubectl) is less than ${{ matrix.arrays.k8sVersion }}
           echo "[WARNING] Kubernetes dependencies are lower than the latest Kubernetes cluster version. Please check changelog to ensure no breaking changes: https://kubernetes.io/releases/"
->>>>>>> a32bbc00
           fi
 
       - name: Verify Terraform version
