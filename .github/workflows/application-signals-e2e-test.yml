## Copyright Amazon.com, Inc. or its affiliates. All Rights Reserved.
## SPDX-License-Identifier: Apache-2.0

# This is a reusable workflow for running the E2E test for Application Signals.
# It is meant to be called from another workflow.
# Read more about reusable workflows: https://docs.github.com/en/actions/using-workflows/reusing-workflows#overview
name: E2E Testing
on:
  workflow_call:
    inputs:
      tag:
        required: true
        type: string

permissions:
  id-token: write
  contents: read

concurrency:
  group: '${{ github.workflow }} @ ${{ inputs.aws-region }}'
  cancel-in-progress: false


jobs:
  java-eks-e2e-test:
    uses: aws-observability/aws-application-signals-test-framework/.github/workflows/java-eks-test.yml@main
    secrets: inherit
    with:
      aws-region: us-east-1
      test-cluster-name: 'e2e-cw-agent-operator-test'
      caller-workflow-name: 'main-build'
      cw-agent-operator-tag: ${{ inputs.tag }}

  java-metric-limiter-e2e-test:
    needs: [ java-eks-e2e-test ]
    uses: aws-observability/aws-application-signals-test-framework/.github/workflows/metric-limiter-test.yml@main
    secrets: inherit
    with:
      aws-region: us-east-1
      test-cluster-name: 'e2e-cw-agent-operator-test'
      caller-workflow-name: 'main-build'
      cw-agent-operator-tag: ${{ inputs.tag }}

  java-k8s-e2e-test:
    uses: aws-observability/aws-application-signals-test-framework/.github/workflows/java-k8s-test.yml@main
    secrets: inherit
    with:
      aws-region: us-east-1
      caller-workflow-name: 'main-build'
      cw-agent-operator-tag: ${{ inputs.tag }}

  python-eks-e2e-test:
    uses: aws-observability/aws-application-signals-test-framework/.github/workflows/python-eks-test.yml@main
    needs: [ java-metric-limiter-e2e-test ]
    secrets: inherit
    with:
      aws-region: us-east-1
      test-cluster-name: 'e2e-cw-agent-operator-python-test'
      caller-workflow-name: 'main-build'
      cw-agent-operator-tag: ${{ inputs.tag }}

  python-k8s-e2e-test:
    needs: [ java-k8s-e2e-test ]
    uses: aws-observability/aws-application-signals-test-framework/.github/workflows/python-k8s-test.yml@main
<<<<<<< HEAD
=======
    secrets: inherit
    with:
      aws-region: us-east-1
      caller-workflow-name: 'main-build'
      cw-agent-operator-tag: ${{ inputs.tag }}

  node-eks-e2e-test:
    uses: aws-observability/aws-application-signals-test-framework/.github/workflows/node-eks-test.yml@main
    # node e2e tests share the same cluster with java tests, we need to run the tests sequentially 
    needs: [ java-metric-limiter-e2e-test ]
    secrets: inherit
    with:
      aws-region: us-east-1
      test-cluster-name: 'e2e-cw-agent-operator-test'
      caller-workflow-name: 'main-build'
      cw-agent-operator-tag: ${{ inputs.tag }}

  node-k8s-e2e-test:
    uses: aws-observability/aws-application-signals-test-framework/.github/workflows/node-k8s-test.yml@main
>>>>>>> 8e78c016
    secrets: inherit
    with:
      aws-region: us-east-1
      caller-workflow-name: 'main-build'
      cw-agent-operator-tag: ${{ inputs.tag }}<|MERGE_RESOLUTION|>--- conflicted
+++ resolved
@@ -62,8 +62,6 @@
   python-k8s-e2e-test:
     needs: [ java-k8s-e2e-test ]
     uses: aws-observability/aws-application-signals-test-framework/.github/workflows/python-k8s-test.yml@main
-<<<<<<< HEAD
-=======
     secrets: inherit
     with:
       aws-region: us-east-1
@@ -83,7 +81,6 @@
 
   node-k8s-e2e-test:
     uses: aws-observability/aws-application-signals-test-framework/.github/workflows/node-k8s-test.yml@main
->>>>>>> 8e78c016
     secrets: inherit
     with:
       aws-region: us-east-1
