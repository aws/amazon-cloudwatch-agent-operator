--- conflicted
+++ resolved
@@ -25,13 +25,8 @@
   enabled: true
   fluentBit:
     image:
-<<<<<<< HEAD
-      repository: cwagent-operator-pre-release
-      tag: latest
-=======
       repository: aws-for-fluent-bit
       tag: 2.32.0.20240304
->>>>>>> c4771376
       repositoryDomainMap:
         public: 506463145083.dkr.ecr.us-west-2.amazonaws.com
         cn-north-1: 128054284489.dkr.ecr.cn-north-1.amazonaws.com.cn
