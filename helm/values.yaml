--- conflicted
+++ resolved
@@ -42,13 +42,8 @@
 manager:
   name:
   image:
-<<<<<<< HEAD
     repository: cloudwatch-agent-operator
     tag: 1.0.4
-=======
-    repository: cwagent-operator-pre-release
-    tag: latest
->>>>>>> 2b091efe
     repositoryDomainMap:
       public: 506463145083.dkr.ecr.us-west-2.amazonaws.com
       cn-north-1: 934860584483.dkr.ecr.cn-north-1.amazonaws.com.cn
@@ -149,13 +144,8 @@
 agent:
   name:
   image:
-<<<<<<< HEAD
     repository: cloudwatch-agent
     tag: 1.300034.0b498
-=======
-    repository: ssamartp-ti
-    tag: latest
->>>>>>> 2b091efe
     repositoryDomainMap:
       public: 037647485236.dkr.ecr.us-east-1.amazonaws.com
       cn-north-1: 934860584483.dkr.ecr.cn-north-1.amazonaws.com.cn
@@ -227,11 +217,7 @@
 neuronMonitor:
   name:
   image:
-<<<<<<< HEAD
-    repository:  654654461386.dkr.ecr.us-west-2.amazonaws.com/alpha-neuron-monitor
-=======
     repository: 654654461386.dkr.ecr.us-west-2.amazonaws.com/alpha-neuron-monitor
->>>>>>> 2b091efe
     tag: sdk2.17.0-ubuntu20.04-neuronmonitorbuilder-development-6191385556-0
   service:
     enable: true
